--- conflicted
+++ resolved
@@ -298,13 +298,6 @@
 			dev_err(dai->dev, "error writing to i2sctl reg: %d\n",
 				ret);
 
-<<<<<<< HEAD
-		ret = clk_enable(drvdata->mi2s_bit_clk[id]);
-		if (ret) {
-			dev_err(dai->dev, "error in enabling mi2s bit clk: %d\n", ret);
-			clk_disable(drvdata->mi2s_osr_clk[id]);
-			return ret;
-=======
 		if (drvdata->bit_clk_state[id] == LPAIF_BIT_CLK_DISABLE) {
 			ret = clk_enable(drvdata->mi2s_bit_clk[id]);
 			if (ret) {
@@ -313,7 +306,6 @@
 				return ret;
 			}
 			drvdata->bit_clk_state[id] = LPAIF_BIT_CLK_ENABLE;
->>>>>>> 356006a6
 		}
 
 		break;
@@ -330,14 +322,10 @@
 		if (ret)
 			dev_err(dai->dev, "error writing to i2sctl reg: %d\n",
 				ret);
-<<<<<<< HEAD
-		clk_disable(drvdata->mi2s_bit_clk[dai->driver->id]);
-=======
 		if (drvdata->bit_clk_state[id] == LPAIF_BIT_CLK_ENABLE) {
 			clk_disable(drvdata->mi2s_bit_clk[dai->driver->id]);
 			drvdata->bit_clk_state[id] = LPAIF_BIT_CLK_DISABLE;
 		}
->>>>>>> 356006a6
 		break;
 	}
 
