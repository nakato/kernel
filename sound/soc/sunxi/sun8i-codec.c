--- conflicted
+++ resolved
@@ -290,19 +290,10 @@
 			    SUN8I_AIF1_DACDAT_CTRL_AIF1_DA0R_ENA, 0),
 
 	/* DAC Mixers */
-<<<<<<< HEAD
-	SND_SOC_DAPM_MIXER("Left Digital DAC Mixer", SND_SOC_NOPM, 0, 0,
-			   sun8i_dac_mixer_controls,
-			   ARRAY_SIZE(sun8i_dac_mixer_controls)),
-	SND_SOC_DAPM_MIXER("Right Digital DAC Mixer", SND_SOC_NOPM, 0, 0,
-			   sun8i_dac_mixer_controls,
-			   ARRAY_SIZE(sun8i_dac_mixer_controls)),
-=======
 	SOC_MIXER_ARRAY("Left Digital DAC Mixer", SND_SOC_NOPM, 0, 0,
 			sun8i_dac_mixer_controls),
 	SOC_MIXER_ARRAY("Right Digital DAC Mixer", SND_SOC_NOPM, 0, 0,
 			sun8i_dac_mixer_controls),
->>>>>>> 20d5c84b
 
 	/* Clocks */
 	SND_SOC_DAPM_SUPPLY("MODCLK AFI1", SUN8I_MOD_CLK_ENA,
