--- conflicted
+++ resolved
@@ -20,14 +20,6 @@
 #include <uapi/linux/devlink.h>
 #include <linux/xarray.h>
 #include <linux/firmware.h>
-
-#define DEVLINK_RELOAD_STATS_ARRAY_SIZE \
-	(__DEVLINK_RELOAD_LIMIT_MAX * __DEVLINK_RELOAD_ACTION_MAX)
-
-struct devlink_dev_stats {
-	u32 reload_stats[DEVLINK_RELOAD_STATS_ARRAY_SIZE];
-	u32 remote_reload_stats[DEVLINK_RELOAD_STATS_ARRAY_SIZE];
-};
 
 #define DEVLINK_RELOAD_STATS_ARRAY_SIZE \
 	(__DEVLINK_RELOAD_LIMIT_MAX * __DEVLINK_RELOAD_ACTION_MAX)
@@ -575,26 +567,15 @@
 
 /**
  * struct devlink_flash_update_params - Flash Update parameters
-<<<<<<< HEAD
- * @file_name: the name of the flash firmware file to update from
- * @component: the flash component to update
- *
- * With the exception of file_name, drivers must opt-in to parameters by
-=======
  * @fw: pointer to the firmware data to update from
  * @component: the flash component to update
  *
  * With the exception of fw, drivers must opt-in to parameters by
->>>>>>> 356006a6
  * setting the appropriate bit in the supported_flash_update_params field in
  * their devlink_ops structure.
  */
 struct devlink_flash_update_params {
-<<<<<<< HEAD
-	const char *file_name;
-=======
 	const struct firmware *fw;
->>>>>>> 356006a6
 	const char *component;
 	u32 overwrite_mask;
 };
@@ -621,7 +602,6 @@
 	int (*snapshot)(struct devlink *devlink,
 			const struct devlink_region_ops *ops,
 			struct netlink_ext_ack *extack,
-<<<<<<< HEAD
 			u8 **data);
 	void *priv;
 };
@@ -644,30 +624,6 @@
 			struct netlink_ext_ack *extack,
 			u8 **data);
 	void *priv;
-=======
-			u8 **data);
-	void *priv;
-};
-
-/**
- * struct devlink_port_region_ops - Region operations for a port
- * @name: region name
- * @destructor: callback used to free snapshot memory when deleting
- * @snapshot: callback to request an immediate snapshot. On success,
- *            the data variable must be updated to point to the snapshot data.
- *            The function will be called while the devlink instance lock is
- *            held.
- * @priv: Pointer to driver private data for the region operation
- */
-struct devlink_port_region_ops {
-	const char *name;
-	void (*destructor)(const void *data);
-	int (*snapshot)(struct devlink_port *port,
-			const struct devlink_port_region_ops *ops,
-			struct netlink_ext_ack *extack,
-			u8 **data);
-	void *priv;
->>>>>>> 356006a6
 };
 
 struct devlink_fmsg;
@@ -879,10 +835,7 @@
 	DEVLINK_TRAP_GENERIC_ID_DCCP_PARSING,
 	DEVLINK_TRAP_GENERIC_ID_GTP_PARSING,
 	DEVLINK_TRAP_GENERIC_ID_ESP_PARSING,
-<<<<<<< HEAD
-=======
 	DEVLINK_TRAP_GENERIC_ID_BLACKHOLE_NEXTHOP,
->>>>>>> 356006a6
 
 	/* Add new generic trap IDs above */
 	__DEVLINK_TRAP_GENERIC_ID_MAX,
@@ -1106,12 +1059,8 @@
 	"gtp_parsing"
 #define DEVLINK_TRAP_GENERIC_NAME_ESP_PARSING \
 	"esp_parsing"
-<<<<<<< HEAD
-
-=======
 #define DEVLINK_TRAP_GENERIC_NAME_BLACKHOLE_NEXTHOP \
 	"blackhole_nexthop"
->>>>>>> 356006a6
 
 #define DEVLINK_TRAP_GROUP_GENERIC_NAME_L2_DROPS \
 	"l2_drops"
