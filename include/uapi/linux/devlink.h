/* SPDX-License-Identifier: GPL-2.0+ WITH Linux-syscall-note */
/*
 * include/uapi/linux/devlink.h - Network physical device Netlink interface
 * Copyright (c) 2016 Mellanox Technologies. All rights reserved.
 * Copyright (c) 2016 Jiri Pirko <jiri@mellanox.com>
 *
 * This program is free software; you can redistribute it and/or modify
 * it under the terms of the GNU General Public License as published by
 * the Free Software Foundation; either version 2 of the License, or
 * (at your option) any later version.
 */

#ifndef _UAPI_LINUX_DEVLINK_H_
#define _UAPI_LINUX_DEVLINK_H_

#include <linux/const.h>

#define DEVLINK_GENL_NAME "devlink"
#define DEVLINK_GENL_VERSION 0x1
#define DEVLINK_GENL_MCGRP_CONFIG_NAME "config"

enum devlink_command {
	/* don't change the order or add anything between, this is ABI! */
	DEVLINK_CMD_UNSPEC,

	DEVLINK_CMD_GET,		/* can dump */
	DEVLINK_CMD_SET,
	DEVLINK_CMD_NEW,
	DEVLINK_CMD_DEL,

	DEVLINK_CMD_PORT_GET,		/* can dump */
	DEVLINK_CMD_PORT_SET,
	DEVLINK_CMD_PORT_NEW,
	DEVLINK_CMD_PORT_DEL,

	DEVLINK_CMD_PORT_SPLIT,
	DEVLINK_CMD_PORT_UNSPLIT,

	DEVLINK_CMD_SB_GET,		/* can dump */
	DEVLINK_CMD_SB_SET,
	DEVLINK_CMD_SB_NEW,
	DEVLINK_CMD_SB_DEL,

	DEVLINK_CMD_SB_POOL_GET,	/* can dump */
	DEVLINK_CMD_SB_POOL_SET,
	DEVLINK_CMD_SB_POOL_NEW,
	DEVLINK_CMD_SB_POOL_DEL,

	DEVLINK_CMD_SB_PORT_POOL_GET,	/* can dump */
	DEVLINK_CMD_SB_PORT_POOL_SET,
	DEVLINK_CMD_SB_PORT_POOL_NEW,
	DEVLINK_CMD_SB_PORT_POOL_DEL,

	DEVLINK_CMD_SB_TC_POOL_BIND_GET,	/* can dump */
	DEVLINK_CMD_SB_TC_POOL_BIND_SET,
	DEVLINK_CMD_SB_TC_POOL_BIND_NEW,
	DEVLINK_CMD_SB_TC_POOL_BIND_DEL,

	/* Shared buffer occupancy monitoring commands */
	DEVLINK_CMD_SB_OCC_SNAPSHOT,
	DEVLINK_CMD_SB_OCC_MAX_CLEAR,

	DEVLINK_CMD_ESWITCH_GET,
#define DEVLINK_CMD_ESWITCH_MODE_GET /* obsolete, never use this! */ \
	DEVLINK_CMD_ESWITCH_GET

	DEVLINK_CMD_ESWITCH_SET,
#define DEVLINK_CMD_ESWITCH_MODE_SET /* obsolete, never use this! */ \
	DEVLINK_CMD_ESWITCH_SET

	DEVLINK_CMD_DPIPE_TABLE_GET,
	DEVLINK_CMD_DPIPE_ENTRIES_GET,
	DEVLINK_CMD_DPIPE_HEADERS_GET,
	DEVLINK_CMD_DPIPE_TABLE_COUNTERS_SET,
	DEVLINK_CMD_RESOURCE_SET,
	DEVLINK_CMD_RESOURCE_DUMP,

	/* Hot driver reload, makes configuration changes take place. The
	 * devlink instance is not released during the process.
	 */
	DEVLINK_CMD_RELOAD,

	DEVLINK_CMD_PARAM_GET,		/* can dump */
	DEVLINK_CMD_PARAM_SET,
	DEVLINK_CMD_PARAM_NEW,
	DEVLINK_CMD_PARAM_DEL,

	DEVLINK_CMD_REGION_GET,
	DEVLINK_CMD_REGION_SET,
	DEVLINK_CMD_REGION_NEW,
	DEVLINK_CMD_REGION_DEL,
	DEVLINK_CMD_REGION_READ,

	DEVLINK_CMD_PORT_PARAM_GET,	/* can dump */
	DEVLINK_CMD_PORT_PARAM_SET,
	DEVLINK_CMD_PORT_PARAM_NEW,
	DEVLINK_CMD_PORT_PARAM_DEL,

	DEVLINK_CMD_INFO_GET,		/* can dump */

	DEVLINK_CMD_HEALTH_REPORTER_GET,
	DEVLINK_CMD_HEALTH_REPORTER_SET,
	DEVLINK_CMD_HEALTH_REPORTER_RECOVER,
	DEVLINK_CMD_HEALTH_REPORTER_DIAGNOSE,
	DEVLINK_CMD_HEALTH_REPORTER_DUMP_GET,
	DEVLINK_CMD_HEALTH_REPORTER_DUMP_CLEAR,

	DEVLINK_CMD_FLASH_UPDATE,
	DEVLINK_CMD_FLASH_UPDATE_END,		/* notification only */
	DEVLINK_CMD_FLASH_UPDATE_STATUS,	/* notification only */

	DEVLINK_CMD_TRAP_GET,		/* can dump */
	DEVLINK_CMD_TRAP_SET,
	DEVLINK_CMD_TRAP_NEW,
	DEVLINK_CMD_TRAP_DEL,

	DEVLINK_CMD_TRAP_GROUP_GET,	/* can dump */
	DEVLINK_CMD_TRAP_GROUP_SET,
	DEVLINK_CMD_TRAP_GROUP_NEW,
	DEVLINK_CMD_TRAP_GROUP_DEL,

	DEVLINK_CMD_TRAP_POLICER_GET,	/* can dump */
	DEVLINK_CMD_TRAP_POLICER_SET,
	DEVLINK_CMD_TRAP_POLICER_NEW,
	DEVLINK_CMD_TRAP_POLICER_DEL,

	DEVLINK_CMD_HEALTH_REPORTER_TEST,

	/* add new commands above here */
	__DEVLINK_CMD_MAX,
	DEVLINK_CMD_MAX = __DEVLINK_CMD_MAX - 1
};

enum devlink_port_type {
	DEVLINK_PORT_TYPE_NOTSET,
	DEVLINK_PORT_TYPE_AUTO,
	DEVLINK_PORT_TYPE_ETH,
	DEVLINK_PORT_TYPE_IB,
};

enum devlink_sb_pool_type {
	DEVLINK_SB_POOL_TYPE_INGRESS,
	DEVLINK_SB_POOL_TYPE_EGRESS,
};

/* static threshold - limiting the maximum number of bytes.
 * dynamic threshold - limiting the maximum number of bytes
 *   based on the currently available free space in the shared buffer pool.
 *   In this mode, the maximum quota is calculated based
 *   on the following formula:
 *     max_quota = alpha / (1 + alpha) * Free_Buffer
 *   While Free_Buffer is the amount of none-occupied buffer associated to
 *   the relevant pool.
 *   The value range which can be passed is 0-20 and serves
 *   for computation of alpha by following formula:
 *     alpha = 2 ^ (passed_value - 10)
 */

enum devlink_sb_threshold_type {
	DEVLINK_SB_THRESHOLD_TYPE_STATIC,
	DEVLINK_SB_THRESHOLD_TYPE_DYNAMIC,
};

#define DEVLINK_SB_THRESHOLD_TO_ALPHA_MAX 20

enum devlink_eswitch_mode {
	DEVLINK_ESWITCH_MODE_LEGACY,
	DEVLINK_ESWITCH_MODE_SWITCHDEV,
};

enum devlink_eswitch_inline_mode {
	DEVLINK_ESWITCH_INLINE_MODE_NONE,
	DEVLINK_ESWITCH_INLINE_MODE_LINK,
	DEVLINK_ESWITCH_INLINE_MODE_NETWORK,
	DEVLINK_ESWITCH_INLINE_MODE_TRANSPORT,
};

enum devlink_eswitch_encap_mode {
	DEVLINK_ESWITCH_ENCAP_MODE_NONE,
	DEVLINK_ESWITCH_ENCAP_MODE_BASIC,
};

enum devlink_port_flavour {
	DEVLINK_PORT_FLAVOUR_PHYSICAL, /* Any kind of a port physically
					* facing the user.
					*/
	DEVLINK_PORT_FLAVOUR_CPU, /* CPU port */
	DEVLINK_PORT_FLAVOUR_DSA, /* Distributed switch architecture
				   * interconnect port.
				   */
	DEVLINK_PORT_FLAVOUR_PCI_PF, /* Represents eswitch port for
				      * the PCI PF. It is an internal
				      * port that faces the PCI PF.
				      */
	DEVLINK_PORT_FLAVOUR_PCI_VF, /* Represents eswitch port
				      * for the PCI VF. It is an internal
				      * port that faces the PCI VF.
				      */
	DEVLINK_PORT_FLAVOUR_VIRTUAL, /* Any virtual port facing the user. */
	DEVLINK_PORT_FLAVOUR_UNUSED, /* Port which exists in the switch, but
				      * is not used in any way.
				      */
};

enum devlink_param_cmode {
	DEVLINK_PARAM_CMODE_RUNTIME,
	DEVLINK_PARAM_CMODE_DRIVERINIT,
	DEVLINK_PARAM_CMODE_PERMANENT,

	/* Add new configuration modes above */
	__DEVLINK_PARAM_CMODE_MAX,
	DEVLINK_PARAM_CMODE_MAX = __DEVLINK_PARAM_CMODE_MAX - 1
};

enum devlink_param_fw_load_policy_value {
	DEVLINK_PARAM_FW_LOAD_POLICY_VALUE_DRIVER,
	DEVLINK_PARAM_FW_LOAD_POLICY_VALUE_FLASH,
	DEVLINK_PARAM_FW_LOAD_POLICY_VALUE_DISK,
	DEVLINK_PARAM_FW_LOAD_POLICY_VALUE_UNKNOWN,
};

enum devlink_param_reset_dev_on_drv_probe_value {
	DEVLINK_PARAM_RESET_DEV_ON_DRV_PROBE_VALUE_UNKNOWN,
	DEVLINK_PARAM_RESET_DEV_ON_DRV_PROBE_VALUE_ALWAYS,
	DEVLINK_PARAM_RESET_DEV_ON_DRV_PROBE_VALUE_NEVER,
	DEVLINK_PARAM_RESET_DEV_ON_DRV_PROBE_VALUE_DISK,
};

enum {
	DEVLINK_ATTR_STATS_RX_PACKETS,		/* u64 */
	DEVLINK_ATTR_STATS_RX_BYTES,		/* u64 */
	DEVLINK_ATTR_STATS_RX_DROPPED,		/* u64 */

	__DEVLINK_ATTR_STATS_MAX,
	DEVLINK_ATTR_STATS_MAX = __DEVLINK_ATTR_STATS_MAX - 1
};

/* Specify what sections of a flash component can be overwritten when
 * performing an update. Overwriting of firmware binary sections is always
 * implicitly assumed to be allowed.
 *
 * Each section must be documented in
 * Documentation/networking/devlink/devlink-flash.rst
 *
 */
enum {
	DEVLINK_FLASH_OVERWRITE_SETTINGS_BIT,
	DEVLINK_FLASH_OVERWRITE_IDENTIFIERS_BIT,

	__DEVLINK_FLASH_OVERWRITE_MAX_BIT,
	DEVLINK_FLASH_OVERWRITE_MAX_BIT = __DEVLINK_FLASH_OVERWRITE_MAX_BIT - 1
};

#define DEVLINK_FLASH_OVERWRITE_SETTINGS _BITUL(DEVLINK_FLASH_OVERWRITE_SETTINGS_BIT)
#define DEVLINK_FLASH_OVERWRITE_IDENTIFIERS _BITUL(DEVLINK_FLASH_OVERWRITE_IDENTIFIERS_BIT)

#define DEVLINK_SUPPORTED_FLASH_OVERWRITE_SECTIONS \
	(_BITUL(__DEVLINK_FLASH_OVERWRITE_MAX_BIT) - 1)

/**
 * enum devlink_trap_action - Packet trap action.
 * @DEVLINK_TRAP_ACTION_DROP: Packet is dropped by the device and a copy is not
 *                            sent to the CPU.
 * @DEVLINK_TRAP_ACTION_TRAP: The sole copy of the packet is sent to the CPU.
 * @DEVLINK_TRAP_ACTION_MIRROR: Packet is forwarded by the device and a copy is
 *                              sent to the CPU.
 */
enum devlink_trap_action {
	DEVLINK_TRAP_ACTION_DROP,
	DEVLINK_TRAP_ACTION_TRAP,
	DEVLINK_TRAP_ACTION_MIRROR,
};

/**
 * enum devlink_trap_type - Packet trap type.
 * @DEVLINK_TRAP_TYPE_DROP: Trap reason is a drop. Trapped packets are only
 *                          processed by devlink and not injected to the
 *                          kernel's Rx path.
 * @DEVLINK_TRAP_TYPE_EXCEPTION: Trap reason is an exception. Packet was not
 *                               forwarded as intended due to an exception
 *                               (e.g., missing neighbour entry) and trapped to
 *                               control plane for resolution. Trapped packets
 *                               are processed by devlink and injected to
 *                               the kernel's Rx path.
 * @DEVLINK_TRAP_TYPE_CONTROL: Packet was trapped because it is required for
 *                             the correct functioning of the control plane.
 *                             For example, an ARP request packet. Trapped
 *                             packets are injected to the kernel's Rx path,
 *                             but not reported to drop monitor.
 */
enum devlink_trap_type {
	DEVLINK_TRAP_TYPE_DROP,
	DEVLINK_TRAP_TYPE_EXCEPTION,
	DEVLINK_TRAP_TYPE_CONTROL,
};

enum {
	/* Trap can report input port as metadata */
	DEVLINK_ATTR_TRAP_METADATA_TYPE_IN_PORT,
	/* Trap can report flow action cookie as metadata */
	DEVLINK_ATTR_TRAP_METADATA_TYPE_FA_COOKIE,
};

enum devlink_reload_action {
	DEVLINK_RELOAD_ACTION_UNSPEC,
	DEVLINK_RELOAD_ACTION_DRIVER_REINIT,	/* Driver entities re-instantiation */
	DEVLINK_RELOAD_ACTION_FW_ACTIVATE,	/* FW activate */

	/* Add new reload actions above */
	__DEVLINK_RELOAD_ACTION_MAX,
	DEVLINK_RELOAD_ACTION_MAX = __DEVLINK_RELOAD_ACTION_MAX - 1
};

enum devlink_reload_limit {
	DEVLINK_RELOAD_LIMIT_UNSPEC,	/* unspecified, no constraints */
	DEVLINK_RELOAD_LIMIT_NO_RESET,	/* No reset allowed, no down time allowed,
					 * no link flap and no configuration is lost.
					 */

	/* Add new reload limit above */
	__DEVLINK_RELOAD_LIMIT_MAX,
	DEVLINK_RELOAD_LIMIT_MAX = __DEVLINK_RELOAD_LIMIT_MAX - 1
};

#define DEVLINK_RELOAD_LIMITS_VALID_MASK (BIT(__DEVLINK_RELOAD_LIMIT_MAX) - 1)

enum devlink_attr {
	/* don't change the order or add anything between, this is ABI! */
	DEVLINK_ATTR_UNSPEC,

	/* bus name + dev name together are a handle for devlink entity */
	DEVLINK_ATTR_BUS_NAME,			/* string */
	DEVLINK_ATTR_DEV_NAME,			/* string */

	DEVLINK_ATTR_PORT_INDEX,		/* u32 */
	DEVLINK_ATTR_PORT_TYPE,			/* u16 */
	DEVLINK_ATTR_PORT_DESIRED_TYPE,		/* u16 */
	DEVLINK_ATTR_PORT_NETDEV_IFINDEX,	/* u32 */
	DEVLINK_ATTR_PORT_NETDEV_NAME,		/* string */
	DEVLINK_ATTR_PORT_IBDEV_NAME,		/* string */
	DEVLINK_ATTR_PORT_SPLIT_COUNT,		/* u32 */
	DEVLINK_ATTR_PORT_SPLIT_GROUP,		/* u32 */
	DEVLINK_ATTR_SB_INDEX,			/* u32 */
	DEVLINK_ATTR_SB_SIZE,			/* u32 */
	DEVLINK_ATTR_SB_INGRESS_POOL_COUNT,	/* u16 */
	DEVLINK_ATTR_SB_EGRESS_POOL_COUNT,	/* u16 */
	DEVLINK_ATTR_SB_INGRESS_TC_COUNT,	/* u16 */
	DEVLINK_ATTR_SB_EGRESS_TC_COUNT,	/* u16 */
	DEVLINK_ATTR_SB_POOL_INDEX,		/* u16 */
	DEVLINK_ATTR_SB_POOL_TYPE,		/* u8 */
	DEVLINK_ATTR_SB_POOL_SIZE,		/* u32 */
	DEVLINK_ATTR_SB_POOL_THRESHOLD_TYPE,	/* u8 */
	DEVLINK_ATTR_SB_THRESHOLD,		/* u32 */
	DEVLINK_ATTR_SB_TC_INDEX,		/* u16 */
	DEVLINK_ATTR_SB_OCC_CUR,		/* u32 */
	DEVLINK_ATTR_SB_OCC_MAX,		/* u32 */
	DEVLINK_ATTR_ESWITCH_MODE,		/* u16 */
	DEVLINK_ATTR_ESWITCH_INLINE_MODE,	/* u8 */

	DEVLINK_ATTR_DPIPE_TABLES,		/* nested */
	DEVLINK_ATTR_DPIPE_TABLE,		/* nested */
	DEVLINK_ATTR_DPIPE_TABLE_NAME,		/* string */
	DEVLINK_ATTR_DPIPE_TABLE_SIZE,		/* u64 */
	DEVLINK_ATTR_DPIPE_TABLE_MATCHES,	/* nested */
	DEVLINK_ATTR_DPIPE_TABLE_ACTIONS,	/* nested */
	DEVLINK_ATTR_DPIPE_TABLE_COUNTERS_ENABLED,	/* u8 */

	DEVLINK_ATTR_DPIPE_ENTRIES,		/* nested */
	DEVLINK_ATTR_DPIPE_ENTRY,		/* nested */
	DEVLINK_ATTR_DPIPE_ENTRY_INDEX,		/* u64 */
	DEVLINK_ATTR_DPIPE_ENTRY_MATCH_VALUES,	/* nested */
	DEVLINK_ATTR_DPIPE_ENTRY_ACTION_VALUES,	/* nested */
	DEVLINK_ATTR_DPIPE_ENTRY_COUNTER,	/* u64 */

	DEVLINK_ATTR_DPIPE_MATCH,		/* nested */
	DEVLINK_ATTR_DPIPE_MATCH_VALUE,		/* nested */
	DEVLINK_ATTR_DPIPE_MATCH_TYPE,		/* u32 */

	DEVLINK_ATTR_DPIPE_ACTION,		/* nested */
	DEVLINK_ATTR_DPIPE_ACTION_VALUE,	/* nested */
	DEVLINK_ATTR_DPIPE_ACTION_TYPE,		/* u32 */

	DEVLINK_ATTR_DPIPE_VALUE,
	DEVLINK_ATTR_DPIPE_VALUE_MASK,
	DEVLINK_ATTR_DPIPE_VALUE_MAPPING,	/* u32 */

	DEVLINK_ATTR_DPIPE_HEADERS,		/* nested */
	DEVLINK_ATTR_DPIPE_HEADER,		/* nested */
	DEVLINK_ATTR_DPIPE_HEADER_NAME,		/* string */
	DEVLINK_ATTR_DPIPE_HEADER_ID,		/* u32 */
	DEVLINK_ATTR_DPIPE_HEADER_FIELDS,	/* nested */
	DEVLINK_ATTR_DPIPE_HEADER_GLOBAL,	/* u8 */
	DEVLINK_ATTR_DPIPE_HEADER_INDEX,	/* u32 */

	DEVLINK_ATTR_DPIPE_FIELD,		/* nested */
	DEVLINK_ATTR_DPIPE_FIELD_NAME,		/* string */
	DEVLINK_ATTR_DPIPE_FIELD_ID,		/* u32 */
	DEVLINK_ATTR_DPIPE_FIELD_BITWIDTH,	/* u32 */
	DEVLINK_ATTR_DPIPE_FIELD_MAPPING_TYPE,	/* u32 */

	DEVLINK_ATTR_PAD,

	DEVLINK_ATTR_ESWITCH_ENCAP_MODE,	/* u8 */
	DEVLINK_ATTR_RESOURCE_LIST,		/* nested */
	DEVLINK_ATTR_RESOURCE,			/* nested */
	DEVLINK_ATTR_RESOURCE_NAME,		/* string */
	DEVLINK_ATTR_RESOURCE_ID,		/* u64 */
	DEVLINK_ATTR_RESOURCE_SIZE,		/* u64 */
	DEVLINK_ATTR_RESOURCE_SIZE_NEW,		/* u64 */
	DEVLINK_ATTR_RESOURCE_SIZE_VALID,	/* u8 */
	DEVLINK_ATTR_RESOURCE_SIZE_MIN,		/* u64 */
	DEVLINK_ATTR_RESOURCE_SIZE_MAX,		/* u64 */
	DEVLINK_ATTR_RESOURCE_SIZE_GRAN,        /* u64 */
	DEVLINK_ATTR_RESOURCE_UNIT,		/* u8 */
	DEVLINK_ATTR_RESOURCE_OCC,		/* u64 */
	DEVLINK_ATTR_DPIPE_TABLE_RESOURCE_ID,	/* u64 */
	DEVLINK_ATTR_DPIPE_TABLE_RESOURCE_UNITS,/* u64 */

	DEVLINK_ATTR_PORT_FLAVOUR,		/* u16 */
	DEVLINK_ATTR_PORT_NUMBER,		/* u32 */
	DEVLINK_ATTR_PORT_SPLIT_SUBPORT_NUMBER,	/* u32 */

	DEVLINK_ATTR_PARAM,			/* nested */
	DEVLINK_ATTR_PARAM_NAME,		/* string */
	DEVLINK_ATTR_PARAM_GENERIC,		/* flag */
	DEVLINK_ATTR_PARAM_TYPE,		/* u8 */
	DEVLINK_ATTR_PARAM_VALUES_LIST,		/* nested */
	DEVLINK_ATTR_PARAM_VALUE,		/* nested */
	DEVLINK_ATTR_PARAM_VALUE_DATA,		/* dynamic */
	DEVLINK_ATTR_PARAM_VALUE_CMODE,		/* u8 */

	DEVLINK_ATTR_REGION_NAME,               /* string */
	DEVLINK_ATTR_REGION_SIZE,               /* u64 */
	DEVLINK_ATTR_REGION_SNAPSHOTS,          /* nested */
	DEVLINK_ATTR_REGION_SNAPSHOT,           /* nested */
	DEVLINK_ATTR_REGION_SNAPSHOT_ID,        /* u32 */

	DEVLINK_ATTR_REGION_CHUNKS,             /* nested */
	DEVLINK_ATTR_REGION_CHUNK,              /* nested */
	DEVLINK_ATTR_REGION_CHUNK_DATA,         /* binary */
	DEVLINK_ATTR_REGION_CHUNK_ADDR,         /* u64 */
	DEVLINK_ATTR_REGION_CHUNK_LEN,          /* u64 */

	DEVLINK_ATTR_INFO_DRIVER_NAME,		/* string */
	DEVLINK_ATTR_INFO_SERIAL_NUMBER,	/* string */
	DEVLINK_ATTR_INFO_VERSION_FIXED,	/* nested */
	DEVLINK_ATTR_INFO_VERSION_RUNNING,	/* nested */
	DEVLINK_ATTR_INFO_VERSION_STORED,	/* nested */
	DEVLINK_ATTR_INFO_VERSION_NAME,		/* string */
	DEVLINK_ATTR_INFO_VERSION_VALUE,	/* string */

	DEVLINK_ATTR_SB_POOL_CELL_SIZE,		/* u32 */

	DEVLINK_ATTR_FMSG,			/* nested */
	DEVLINK_ATTR_FMSG_OBJ_NEST_START,	/* flag */
	DEVLINK_ATTR_FMSG_PAIR_NEST_START,	/* flag */
	DEVLINK_ATTR_FMSG_ARR_NEST_START,	/* flag */
	DEVLINK_ATTR_FMSG_NEST_END,		/* flag */
	DEVLINK_ATTR_FMSG_OBJ_NAME,		/* string */
	DEVLINK_ATTR_FMSG_OBJ_VALUE_TYPE,	/* u8 */
	DEVLINK_ATTR_FMSG_OBJ_VALUE_DATA,	/* dynamic */

	DEVLINK_ATTR_HEALTH_REPORTER,			/* nested */
	DEVLINK_ATTR_HEALTH_REPORTER_NAME,		/* string */
	DEVLINK_ATTR_HEALTH_REPORTER_STATE,		/* u8 */
	DEVLINK_ATTR_HEALTH_REPORTER_ERR_COUNT,		/* u64 */
	DEVLINK_ATTR_HEALTH_REPORTER_RECOVER_COUNT,	/* u64 */
	DEVLINK_ATTR_HEALTH_REPORTER_DUMP_TS,		/* u64 */
	DEVLINK_ATTR_HEALTH_REPORTER_GRACEFUL_PERIOD,	/* u64 */
	DEVLINK_ATTR_HEALTH_REPORTER_AUTO_RECOVER,	/* u8 */

	DEVLINK_ATTR_FLASH_UPDATE_FILE_NAME,	/* string */
	DEVLINK_ATTR_FLASH_UPDATE_COMPONENT,	/* string */
	DEVLINK_ATTR_FLASH_UPDATE_STATUS_MSG,	/* string */
	DEVLINK_ATTR_FLASH_UPDATE_STATUS_DONE,	/* u64 */
	DEVLINK_ATTR_FLASH_UPDATE_STATUS_TOTAL,	/* u64 */

	DEVLINK_ATTR_PORT_PCI_PF_NUMBER,	/* u16 */
	DEVLINK_ATTR_PORT_PCI_VF_NUMBER,	/* u16 */

	DEVLINK_ATTR_STATS,				/* nested */

	DEVLINK_ATTR_TRAP_NAME,				/* string */
	/* enum devlink_trap_action */
	DEVLINK_ATTR_TRAP_ACTION,			/* u8 */
	/* enum devlink_trap_type */
	DEVLINK_ATTR_TRAP_TYPE,				/* u8 */
	DEVLINK_ATTR_TRAP_GENERIC,			/* flag */
	DEVLINK_ATTR_TRAP_METADATA,			/* nested */
	DEVLINK_ATTR_TRAP_GROUP_NAME,			/* string */

	DEVLINK_ATTR_RELOAD_FAILED,			/* u8 0 or 1 */

	DEVLINK_ATTR_HEALTH_REPORTER_DUMP_TS_NS,	/* u64 */

	DEVLINK_ATTR_NETNS_FD,			/* u32 */
	DEVLINK_ATTR_NETNS_PID,			/* u32 */
	DEVLINK_ATTR_NETNS_ID,			/* u32 */

	DEVLINK_ATTR_HEALTH_REPORTER_AUTO_DUMP,	/* u8 */

	DEVLINK_ATTR_TRAP_POLICER_ID,			/* u32 */
	DEVLINK_ATTR_TRAP_POLICER_RATE,			/* u64 */
	DEVLINK_ATTR_TRAP_POLICER_BURST,		/* u64 */

	DEVLINK_ATTR_PORT_FUNCTION,			/* nested */

	DEVLINK_ATTR_INFO_BOARD_SERIAL_NUMBER,	/* string */

	DEVLINK_ATTR_PORT_LANES,			/* u32 */
	DEVLINK_ATTR_PORT_SPLITTABLE,			/* u8 */

	DEVLINK_ATTR_PORT_EXTERNAL,		/* u8 */
	DEVLINK_ATTR_PORT_CONTROLLER_NUMBER,	/* u32 */

	DEVLINK_ATTR_FLASH_UPDATE_STATUS_TIMEOUT,	/* u64 */
	DEVLINK_ATTR_FLASH_UPDATE_OVERWRITE_MASK,	/* bitfield32 */

	DEVLINK_ATTR_RELOAD_ACTION,		/* u8 */
	DEVLINK_ATTR_RELOAD_ACTIONS_PERFORMED,	/* bitfield32 */
	DEVLINK_ATTR_RELOAD_LIMITS,		/* bitfield32 */

	DEVLINK_ATTR_DEV_STATS,			/* nested */
	DEVLINK_ATTR_RELOAD_STATS,		/* nested */
	DEVLINK_ATTR_RELOAD_STATS_ENTRY,	/* nested */
	DEVLINK_ATTR_RELOAD_STATS_LIMIT,	/* u8 */
	DEVLINK_ATTR_RELOAD_STATS_VALUE,	/* u32 */
	DEVLINK_ATTR_REMOTE_RELOAD_STATS,	/* nested */
<<<<<<< HEAD
=======
	DEVLINK_ATTR_RELOAD_ACTION_INFO,        /* nested */
	DEVLINK_ATTR_RELOAD_ACTION_STATS,       /* nested */
>>>>>>> 356006a6

	/* add new attributes above here, update the policy in devlink.c */

	__DEVLINK_ATTR_MAX,
	DEVLINK_ATTR_MAX = __DEVLINK_ATTR_MAX - 1
};

/* Mapping between internal resource described by the field and system
 * structure
 */
enum devlink_dpipe_field_mapping_type {
	DEVLINK_DPIPE_FIELD_MAPPING_TYPE_NONE,
	DEVLINK_DPIPE_FIELD_MAPPING_TYPE_IFINDEX,
};

/* Match type - specify the type of the match */
enum devlink_dpipe_match_type {
	DEVLINK_DPIPE_MATCH_TYPE_FIELD_EXACT,
};

/* Action type - specify the action type */
enum devlink_dpipe_action_type {
	DEVLINK_DPIPE_ACTION_TYPE_FIELD_MODIFY,
};

enum devlink_dpipe_field_ethernet_id {
	DEVLINK_DPIPE_FIELD_ETHERNET_DST_MAC,
};

enum devlink_dpipe_field_ipv4_id {
	DEVLINK_DPIPE_FIELD_IPV4_DST_IP,
};

enum devlink_dpipe_field_ipv6_id {
	DEVLINK_DPIPE_FIELD_IPV6_DST_IP,
};

enum devlink_dpipe_header_id {
	DEVLINK_DPIPE_HEADER_ETHERNET,
	DEVLINK_DPIPE_HEADER_IPV4,
	DEVLINK_DPIPE_HEADER_IPV6,
};

enum devlink_resource_unit {
	DEVLINK_RESOURCE_UNIT_ENTRY,
};

enum devlink_port_function_attr {
	DEVLINK_PORT_FUNCTION_ATTR_UNSPEC,
	DEVLINK_PORT_FUNCTION_ATTR_HW_ADDR,	/* binary */

	__DEVLINK_PORT_FUNCTION_ATTR_MAX,
	DEVLINK_PORT_FUNCTION_ATTR_MAX = __DEVLINK_PORT_FUNCTION_ATTR_MAX - 1
};

#endif /* _UAPI_LINUX_DEVLINK_H_ */<|MERGE_RESOLUTION|>--- conflicted
+++ resolved
@@ -526,11 +526,8 @@
 	DEVLINK_ATTR_RELOAD_STATS_LIMIT,	/* u8 */
 	DEVLINK_ATTR_RELOAD_STATS_VALUE,	/* u32 */
 	DEVLINK_ATTR_REMOTE_RELOAD_STATS,	/* nested */
-<<<<<<< HEAD
-=======
 	DEVLINK_ATTR_RELOAD_ACTION_INFO,        /* nested */
 	DEVLINK_ATTR_RELOAD_ACTION_STATS,       /* nested */
->>>>>>> 356006a6
 
 	/* add new attributes above here, update the policy in devlink.c */
 
