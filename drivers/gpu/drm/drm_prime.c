/*
 * Copyright © 2012 Red Hat
 *
 * Permission is hereby granted, free of charge, to any person obtaining a
 * copy of this software and associated documentation files (the "Software"),
 * to deal in the Software without restriction, including without limitation
 * the rights to use, copy, modify, merge, publish, distribute, sublicense,
 * and/or sell copies of the Software, and to permit persons to whom the
 * Software is furnished to do so, subject to the following conditions:
 *
 * The above copyright notice and this permission notice (including the next
 * paragraph) shall be included in all copies or substantial portions of the
 * Software.
 *
 * THE SOFTWARE IS PROVIDED "AS IS", WITHOUT WARRANTY OF ANY KIND, EXPRESS OR
 * IMPLIED, INCLUDING BUT NOT LIMITED TO THE WARRANTIES OF MERCHANTABILITY,
 * FITNESS FOR A PARTICULAR PURPOSE AND NONINFRINGEMENT.  IN NO EVENT SHALL
 * THE AUTHORS OR COPYRIGHT HOLDERS BE LIABLE FOR ANY CLAIM, DAMAGES OR OTHER
 * LIABILITY, WHETHER IN AN ACTION OF CONTRACT, TORT OR OTHERWISE, ARISING
 * FROM, OUT OF OR IN CONNECTION WITH THE SOFTWARE OR THE USE OR OTHER DEALINGS
 * IN THE SOFTWARE.
 *
 * Authors:
 *      Dave Airlie <airlied@redhat.com>
 *      Rob Clark <rob.clark@linaro.org>
 *
 */

#include <linux/export.h>
#include <linux/dma-buf.h>
#include <linux/rbtree.h>

#include <drm/drm.h>
#include <drm/drm_drv.h>
#include <drm/drm_file.h>
#include <drm/drm_framebuffer.h>
#include <drm/drm_gem.h>
#include <drm/drm_prime.h>

#include "drm_internal.h"

/**
 * DOC: overview and lifetime rules
 *
 * Similar to GEM global names, PRIME file descriptors are also used to share
 * buffer objects across processes. They offer additional security: as file
 * descriptors must be explicitly sent over UNIX domain sockets to be shared
 * between applications, they can't be guessed like the globally unique GEM
 * names.
 *
 * Drivers that support the PRIME API implement the
 * &drm_driver.prime_handle_to_fd and &drm_driver.prime_fd_to_handle operations.
 * GEM based drivers must use drm_gem_prime_handle_to_fd() and
 * drm_gem_prime_fd_to_handle() to implement these. For GEM based drivers the
 * actual driver interfaces is provided through the &drm_gem_object_funcs.export
 * and &drm_driver.gem_prime_import hooks.
 *
 * &dma_buf_ops implementations for GEM drivers are all individually exported
 * for drivers which need to overwrite or reimplement some of them.
 *
 * Reference Counting for GEM Drivers
 * ~~~~~~~~~~~~~~~~~~~~~~~~~~~~~~~~~~
 *
 * On the export the &dma_buf holds a reference to the exported buffer object,
 * usually a &drm_gem_object. It takes this reference in the PRIME_HANDLE_TO_FD
 * IOCTL, when it first calls &drm_gem_object_funcs.export
 * and stores the exporting GEM object in the &dma_buf.priv field. This
 * reference needs to be released when the final reference to the &dma_buf
 * itself is dropped and its &dma_buf_ops.release function is called.  For
 * GEM-based drivers, the &dma_buf should be exported using
 * drm_gem_dmabuf_export() and then released by drm_gem_dmabuf_release().
 *
 * Thus the chain of references always flows in one direction, avoiding loops:
 * importing GEM object -> dma-buf -> exported GEM bo. A further complication
 * are the lookup caches for import and export. These are required to guarantee
 * that any given object will always have only one uniqe userspace handle. This
 * is required to allow userspace to detect duplicated imports, since some GEM
 * drivers do fail command submissions if a given buffer object is listed more
 * than once. These import and export caches in &drm_prime_file_private only
 * retain a weak reference, which is cleaned up when the corresponding object is
 * released.
 *
 * Self-importing: If userspace is using PRIME as a replacement for flink then
 * it will get a fd->handle request for a GEM object that it created.  Drivers
 * should detect this situation and return back the underlying object from the
 * dma-buf private. For GEM based drivers this is handled in
 * drm_gem_prime_import() already.
 */

struct drm_prime_member {
	struct dma_buf *dma_buf;
	uint32_t handle;

	struct rb_node dmabuf_rb;
	struct rb_node handle_rb;
};

static int drm_prime_add_buf_handle(struct drm_prime_file_private *prime_fpriv,
				    struct dma_buf *dma_buf, uint32_t handle)
{
	struct drm_prime_member *member;
	struct rb_node **p, *rb;

	member = kmalloc(sizeof(*member), GFP_KERNEL);
	if (!member)
		return -ENOMEM;

	get_dma_buf(dma_buf);
	member->dma_buf = dma_buf;
	member->handle = handle;

	rb = NULL;
	p = &prime_fpriv->dmabufs.rb_node;
	while (*p) {
		struct drm_prime_member *pos;

		rb = *p;
		pos = rb_entry(rb, struct drm_prime_member, dmabuf_rb);
		if (dma_buf > pos->dma_buf)
			p = &rb->rb_right;
		else
			p = &rb->rb_left;
	}
	rb_link_node(&member->dmabuf_rb, rb, p);
	rb_insert_color(&member->dmabuf_rb, &prime_fpriv->dmabufs);

	rb = NULL;
	p = &prime_fpriv->handles.rb_node;
	while (*p) {
		struct drm_prime_member *pos;

		rb = *p;
		pos = rb_entry(rb, struct drm_prime_member, handle_rb);
		if (handle > pos->handle)
			p = &rb->rb_right;
		else
			p = &rb->rb_left;
	}
	rb_link_node(&member->handle_rb, rb, p);
	rb_insert_color(&member->handle_rb, &prime_fpriv->handles);

	return 0;
}

static struct dma_buf *drm_prime_lookup_buf_by_handle(struct drm_prime_file_private *prime_fpriv,
						      uint32_t handle)
{
	struct rb_node *rb;

	rb = prime_fpriv->handles.rb_node;
	while (rb) {
		struct drm_prime_member *member;

		member = rb_entry(rb, struct drm_prime_member, handle_rb);
		if (member->handle == handle)
			return member->dma_buf;
		else if (member->handle < handle)
			rb = rb->rb_right;
		else
			rb = rb->rb_left;
	}

	return NULL;
}

static int drm_prime_lookup_buf_handle(struct drm_prime_file_private *prime_fpriv,
				       struct dma_buf *dma_buf,
				       uint32_t *handle)
{
	struct rb_node *rb;

	rb = prime_fpriv->dmabufs.rb_node;
	while (rb) {
		struct drm_prime_member *member;

		member = rb_entry(rb, struct drm_prime_member, dmabuf_rb);
		if (member->dma_buf == dma_buf) {
			*handle = member->handle;
			return 0;
		} else if (member->dma_buf < dma_buf) {
			rb = rb->rb_right;
		} else {
			rb = rb->rb_left;
		}
	}

	return -ENOENT;
}

void drm_prime_remove_buf_handle_locked(struct drm_prime_file_private *prime_fpriv,
					struct dma_buf *dma_buf)
{
	struct rb_node *rb;

	rb = prime_fpriv->dmabufs.rb_node;
	while (rb) {
		struct drm_prime_member *member;

		member = rb_entry(rb, struct drm_prime_member, dmabuf_rb);
		if (member->dma_buf == dma_buf) {
			rb_erase(&member->handle_rb, &prime_fpriv->handles);
			rb_erase(&member->dmabuf_rb, &prime_fpriv->dmabufs);

			dma_buf_put(dma_buf);
			kfree(member);
			return;
		} else if (member->dma_buf < dma_buf) {
			rb = rb->rb_right;
		} else {
			rb = rb->rb_left;
		}
	}
}

void drm_prime_init_file_private(struct drm_prime_file_private *prime_fpriv)
{
	mutex_init(&prime_fpriv->lock);
	prime_fpriv->dmabufs = RB_ROOT;
	prime_fpriv->handles = RB_ROOT;
}

void drm_prime_destroy_file_private(struct drm_prime_file_private *prime_fpriv)
{
	/* by now drm_gem_release should've made sure the list is empty */
	WARN_ON(!RB_EMPTY_ROOT(&prime_fpriv->dmabufs));
}

/**
 * drm_gem_dmabuf_export - &dma_buf export implementation for GEM
 * @dev: parent device for the exported dmabuf
 * @exp_info: the export information used by dma_buf_export()
 *
 * This wraps dma_buf_export() for use by generic GEM drivers that are using
 * drm_gem_dmabuf_release(). In addition to calling dma_buf_export(), we take
 * a reference to the &drm_device and the exported &drm_gem_object (stored in
 * &dma_buf_export_info.priv) which is released by drm_gem_dmabuf_release().
 *
 * Returns the new dmabuf.
 */
struct dma_buf *drm_gem_dmabuf_export(struct drm_device *dev,
				      struct dma_buf_export_info *exp_info)
{
	struct drm_gem_object *obj = exp_info->priv;
	struct dma_buf *dma_buf;

	dma_buf = dma_buf_export(exp_info);
	if (IS_ERR(dma_buf))
		return dma_buf;

	drm_dev_get(dev);
	drm_gem_object_get(obj);
	dma_buf->file->f_mapping = obj->dev->anon_inode->i_mapping;

	return dma_buf;
}
EXPORT_SYMBOL(drm_gem_dmabuf_export);

/**
 * drm_gem_dmabuf_release - &dma_buf release implementation for GEM
 * @dma_buf: buffer to be released
 *
 * Generic release function for dma_bufs exported as PRIME buffers. GEM drivers
 * must use this in their &dma_buf_ops structure as the release callback.
 * drm_gem_dmabuf_release() should be used in conjunction with
 * drm_gem_dmabuf_export().
 */
void drm_gem_dmabuf_release(struct dma_buf *dma_buf)
{
	struct drm_gem_object *obj = dma_buf->priv;
	struct drm_device *dev = obj->dev;

	/* drop the reference on the export fd holds */
	drm_gem_object_put(obj);

	drm_dev_put(dev);
}
EXPORT_SYMBOL(drm_gem_dmabuf_release);

/**
 * drm_gem_prime_fd_to_handle - PRIME import function for GEM drivers
 * @dev: dev to export the buffer from
 * @file_priv: drm file-private structure
 * @prime_fd: fd id of the dma-buf which should be imported
 * @handle: pointer to storage for the handle of the imported buffer object
 *
 * This is the PRIME import function which must be used mandatorily by GEM
 * drivers to ensure correct lifetime management of the underlying GEM object.
 * The actual importing of GEM object from the dma-buf is done through the
 * &drm_driver.gem_prime_import driver callback.
 *
 * Returns 0 on success or a negative error code on failure.
 */
int drm_gem_prime_fd_to_handle(struct drm_device *dev,
			       struct drm_file *file_priv, int prime_fd,
			       uint32_t *handle)
{
	struct dma_buf *dma_buf;
	struct drm_gem_object *obj;
	int ret;

	dma_buf = dma_buf_get(prime_fd);
	if (IS_ERR(dma_buf))
		return PTR_ERR(dma_buf);

	mutex_lock(&file_priv->prime.lock);

	ret = drm_prime_lookup_buf_handle(&file_priv->prime,
			dma_buf, handle);
	if (ret == 0)
		goto out_put;

	/* never seen this one, need to import */
	mutex_lock(&dev->object_name_lock);
	if (dev->driver->gem_prime_import)
		obj = dev->driver->gem_prime_import(dev, dma_buf);
	else
		obj = drm_gem_prime_import(dev, dma_buf);
	if (IS_ERR(obj)) {
		ret = PTR_ERR(obj);
		goto out_unlock;
	}

	if (obj->dma_buf) {
		WARN_ON(obj->dma_buf != dma_buf);
	} else {
		obj->dma_buf = dma_buf;
		get_dma_buf(dma_buf);
	}

	/* _handle_create_tail unconditionally unlocks dev->object_name_lock. */
	ret = drm_gem_handle_create_tail(file_priv, obj, handle);
	drm_gem_object_put(obj);
	if (ret)
		goto out_put;

	ret = drm_prime_add_buf_handle(&file_priv->prime,
			dma_buf, *handle);
	mutex_unlock(&file_priv->prime.lock);
	if (ret)
		goto fail;

	dma_buf_put(dma_buf);

	return 0;

fail:
	/* hmm, if driver attached, we are relying on the free-object path
	 * to detach.. which seems ok..
	 */
	drm_gem_handle_delete(file_priv, *handle);
	dma_buf_put(dma_buf);
	return ret;

out_unlock:
	mutex_unlock(&dev->object_name_lock);
out_put:
	mutex_unlock(&file_priv->prime.lock);
	dma_buf_put(dma_buf);
	return ret;
}
EXPORT_SYMBOL(drm_gem_prime_fd_to_handle);

int drm_prime_fd_to_handle_ioctl(struct drm_device *dev, void *data,
				 struct drm_file *file_priv)
{
	struct drm_prime_handle *args = data;

	if (!dev->driver->prime_fd_to_handle)
		return -ENOSYS;

	return dev->driver->prime_fd_to_handle(dev, file_priv,
			args->fd, &args->handle);
}

static struct dma_buf *export_and_register_object(struct drm_device *dev,
						  struct drm_gem_object *obj,
						  uint32_t flags)
{
	struct dma_buf *dmabuf;

	/* prevent races with concurrent gem_close. */
	if (obj->handle_count == 0) {
		dmabuf = ERR_PTR(-ENOENT);
		return dmabuf;
	}

	if (obj->funcs && obj->funcs->export)
		dmabuf = obj->funcs->export(obj, flags);
	else
		dmabuf = drm_gem_prime_export(obj, flags);
	if (IS_ERR(dmabuf)) {
		/* normally the created dma-buf takes ownership of the ref,
		 * but if that fails then drop the ref
		 */
		return dmabuf;
	}

	/*
	 * Note that callers do not need to clean up the export cache
	 * since the check for obj->handle_count guarantees that someone
	 * will clean it up.
	 */
	obj->dma_buf = dmabuf;
	get_dma_buf(obj->dma_buf);

	return dmabuf;
}

/**
 * drm_gem_prime_handle_to_fd - PRIME export function for GEM drivers
 * @dev: dev to export the buffer from
 * @file_priv: drm file-private structure
 * @handle: buffer handle to export
 * @flags: flags like DRM_CLOEXEC
 * @prime_fd: pointer to storage for the fd id of the create dma-buf
 *
 * This is the PRIME export function which must be used mandatorily by GEM
 * drivers to ensure correct lifetime management of the underlying GEM object.
 * The actual exporting from GEM object to a dma-buf is done through the
 * &drm_gem_object_funcs.export callback.
 */
int drm_gem_prime_handle_to_fd(struct drm_device *dev,
			       struct drm_file *file_priv, uint32_t handle,
			       uint32_t flags,
			       int *prime_fd)
{
	struct drm_gem_object *obj;
	int ret = 0;
	struct dma_buf *dmabuf;

	mutex_lock(&file_priv->prime.lock);
	obj = drm_gem_object_lookup(file_priv, handle);
	if (!obj)  {
		ret = -ENOENT;
		goto out_unlock;
	}

	dmabuf = drm_prime_lookup_buf_by_handle(&file_priv->prime, handle);
	if (dmabuf) {
		get_dma_buf(dmabuf);
		goto out_have_handle;
	}

	mutex_lock(&dev->object_name_lock);
	/* re-export the original imported object */
	if (obj->import_attach) {
		dmabuf = obj->import_attach->dmabuf;
		get_dma_buf(dmabuf);
		goto out_have_obj;
	}

	if (obj->dma_buf) {
		get_dma_buf(obj->dma_buf);
		dmabuf = obj->dma_buf;
		goto out_have_obj;
	}

	dmabuf = export_and_register_object(dev, obj, flags);
	if (IS_ERR(dmabuf)) {
		/* normally the created dma-buf takes ownership of the ref,
		 * but if that fails then drop the ref
		 */
		ret = PTR_ERR(dmabuf);
		mutex_unlock(&dev->object_name_lock);
		goto out;
	}

out_have_obj:
	/*
	 * If we've exported this buffer then cheat and add it to the import list
	 * so we get the correct handle back. We must do this under the
	 * protection of dev->object_name_lock to ensure that a racing gem close
	 * ioctl doesn't miss to remove this buffer handle from the cache.
	 */
	ret = drm_prime_add_buf_handle(&file_priv->prime,
				       dmabuf, handle);
	mutex_unlock(&dev->object_name_lock);
	if (ret)
		goto fail_put_dmabuf;

out_have_handle:
	ret = dma_buf_fd(dmabuf, flags);
	/*
	 * We must _not_ remove the buffer from the handle cache since the newly
	 * created dma buf is already linked in the global obj->dma_buf pointer,
	 * and that is invariant as long as a userspace gem handle exists.
	 * Closing the handle will clean out the cache anyway, so we don't leak.
	 */
	if (ret < 0) {
		goto fail_put_dmabuf;
	} else {
		*prime_fd = ret;
		ret = 0;
	}

	goto out;

fail_put_dmabuf:
	dma_buf_put(dmabuf);
out:
	drm_gem_object_put(obj);
out_unlock:
	mutex_unlock(&file_priv->prime.lock);

	return ret;
}
EXPORT_SYMBOL(drm_gem_prime_handle_to_fd);

int drm_prime_handle_to_fd_ioctl(struct drm_device *dev, void *data,
				 struct drm_file *file_priv)
{
	struct drm_prime_handle *args = data;

	if (!dev->driver->prime_handle_to_fd)
		return -ENOSYS;

	/* check flags are valid */
	if (args->flags & ~(DRM_CLOEXEC | DRM_RDWR))
		return -EINVAL;

	return dev->driver->prime_handle_to_fd(dev, file_priv,
			args->handle, args->flags, &args->fd);
}

/**
 * DOC: PRIME Helpers
 *
 * Drivers can implement &drm_gem_object_funcs.export and
 * &drm_driver.gem_prime_import in terms of simpler APIs by using the helper
 * functions drm_gem_prime_export() and drm_gem_prime_import(). These functions
 * implement dma-buf support in terms of some lower-level helpers, which are
 * again exported for drivers to use individually:
 *
 * Exporting buffers
 * ~~~~~~~~~~~~~~~~~
 *
 * Optional pinning of buffers is handled at dma-buf attach and detach time in
 * drm_gem_map_attach() and drm_gem_map_detach(). Backing storage itself is
 * handled by drm_gem_map_dma_buf() and drm_gem_unmap_dma_buf(), which relies on
 * &drm_gem_object_funcs.get_sg_table.
 *
 * For kernel-internal access there's drm_gem_dmabuf_vmap() and
 * drm_gem_dmabuf_vunmap(). Userspace mmap support is provided by
 * drm_gem_dmabuf_mmap().
 *
 * Note that these export helpers can only be used if the underlying backing
 * storage is fully coherent and either permanently pinned, or it is safe to pin
 * it indefinitely.
 *
 * FIXME: The underlying helper functions are named rather inconsistently.
 *
 * Exporting buffers
 * ~~~~~~~~~~~~~~~~~
 *
 * Importing dma-bufs using drm_gem_prime_import() relies on
 * &drm_driver.gem_prime_import_sg_table.
 *
 * Note that similarly to the export helpers this permanently pins the
 * underlying backing storage. Which is ok for scanout, but is not the best
 * option for sharing lots of buffers for rendering.
 */

/**
 * drm_gem_map_attach - dma_buf attach implementation for GEM
 * @dma_buf: buffer to attach device to
 * @attach: buffer attachment data
 *
 * Calls &drm_gem_object_funcs.pin for device specific handling. This can be
 * used as the &dma_buf_ops.attach callback. Must be used together with
 * drm_gem_map_detach().
 *
 * Returns 0 on success, negative error code on failure.
 */
int drm_gem_map_attach(struct dma_buf *dma_buf,
		       struct dma_buf_attachment *attach)
{
	struct drm_gem_object *obj = dma_buf->priv;

	return drm_gem_pin(obj);
}
EXPORT_SYMBOL(drm_gem_map_attach);

/**
 * drm_gem_map_detach - dma_buf detach implementation for GEM
 * @dma_buf: buffer to detach from
 * @attach: attachment to be detached
 *
 * Calls &drm_gem_object_funcs.pin for device specific handling.  Cleans up
 * &dma_buf_attachment from drm_gem_map_attach(). This can be used as the
 * &dma_buf_ops.detach callback.
 */
void drm_gem_map_detach(struct dma_buf *dma_buf,
			struct dma_buf_attachment *attach)
{
	struct drm_gem_object *obj = dma_buf->priv;

	drm_gem_unpin(obj);
}
EXPORT_SYMBOL(drm_gem_map_detach);

/**
 * drm_gem_map_dma_buf - map_dma_buf implementation for GEM
 * @attach: attachment whose scatterlist is to be returned
 * @dir: direction of DMA transfer
 *
 * Calls &drm_gem_object_funcs.get_sg_table and then maps the scatterlist. This
 * can be used as the &dma_buf_ops.map_dma_buf callback. Should be used together
 * with drm_gem_unmap_dma_buf().
 *
 * Returns:sg_table containing the scatterlist to be returned; returns ERR_PTR
 * on error. May return -EINTR if it is interrupted by a signal.
 */
struct sg_table *drm_gem_map_dma_buf(struct dma_buf_attachment *attach,
				     enum dma_data_direction dir)
{
	struct drm_gem_object *obj = attach->dmabuf->priv;
	struct sg_table *sgt;
	int ret;

	if (WARN_ON(dir == DMA_NONE))
		return ERR_PTR(-EINVAL);

	if (WARN_ON(!obj->funcs->get_sg_table))
		return ERR_PTR(-ENOSYS);

	sgt = obj->funcs->get_sg_table(obj);
	if (IS_ERR(sgt))
		return sgt;

	ret = dma_map_sgtable(attach->dev, sgt, dir,
			      DMA_ATTR_SKIP_CPU_SYNC);
	if (ret) {
		sg_free_table(sgt);
		kfree(sgt);
		sgt = ERR_PTR(ret);
	}

	return sgt;
}
EXPORT_SYMBOL(drm_gem_map_dma_buf);

/**
 * drm_gem_unmap_dma_buf - unmap_dma_buf implementation for GEM
 * @attach: attachment to unmap buffer from
 * @sgt: scatterlist info of the buffer to unmap
 * @dir: direction of DMA transfer
 *
 * This can be used as the &dma_buf_ops.unmap_dma_buf callback.
 */
void drm_gem_unmap_dma_buf(struct dma_buf_attachment *attach,
			   struct sg_table *sgt,
			   enum dma_data_direction dir)
{
	if (!sgt)
		return;

	dma_unmap_sgtable(attach->dev, sgt, dir, DMA_ATTR_SKIP_CPU_SYNC);
	sg_free_table(sgt);
	kfree(sgt);
}
EXPORT_SYMBOL(drm_gem_unmap_dma_buf);

/**
 * drm_gem_dmabuf_vmap - dma_buf vmap implementation for GEM
 * @dma_buf: buffer to be mapped
 * @map: the virtual address of the buffer
 *
 * Sets up a kernel virtual mapping. This can be used as the &dma_buf_ops.vmap
 * callback. Calls into &drm_gem_object_funcs.vmap for device specific handling.
 * The kernel virtual address is returned in map.
 *
 * Returns 0 on success or a negative errno code otherwise.
 */
int drm_gem_dmabuf_vmap(struct dma_buf *dma_buf, struct dma_buf_map *map)
{
	struct drm_gem_object *obj = dma_buf->priv;

	return drm_gem_vmap(obj, map);
}
EXPORT_SYMBOL(drm_gem_dmabuf_vmap);

/**
 * drm_gem_dmabuf_vunmap - dma_buf vunmap implementation for GEM
 * @dma_buf: buffer to be unmapped
 * @map: the virtual address of the buffer
 *
 * Releases a kernel virtual mapping. This can be used as the
 * &dma_buf_ops.vunmap callback. Calls into &drm_gem_object_funcs.vunmap for device specific handling.
 */
void drm_gem_dmabuf_vunmap(struct dma_buf *dma_buf, struct dma_buf_map *map)
{
	struct drm_gem_object *obj = dma_buf->priv;

	drm_gem_vunmap(obj, map);
}
EXPORT_SYMBOL(drm_gem_dmabuf_vunmap);

/**
 * drm_gem_prime_mmap - PRIME mmap function for GEM drivers
 * @obj: GEM object
 * @vma: Virtual address range
 *
 * This function sets up a userspace mapping for PRIME exported buffers using
 * the same codepath that is used for regular GEM buffer mapping on the DRM fd.
 * The fake GEM offset is added to vma->vm_pgoff and &drm_driver->fops->mmap is
 * called to set up the mapping.
 *
 * Drivers can use this as their &drm_driver.gem_prime_mmap callback.
 */
int drm_gem_prime_mmap(struct drm_gem_object *obj, struct vm_area_struct *vma)
{
	struct drm_file *priv;
	struct file *fil;
	int ret;

	/* Add the fake offset */
	vma->vm_pgoff += drm_vma_node_start(&obj->vma_node);

	if (obj->funcs && obj->funcs->mmap) {
		ret = obj->funcs->mmap(obj, vma);
		if (ret)
			return ret;
		vma->vm_private_data = obj;
		drm_gem_object_get(obj);
		return 0;
	}

	priv = kzalloc(sizeof(*priv), GFP_KERNEL);
	fil = kzalloc(sizeof(*fil), GFP_KERNEL);
	if (!priv || !fil) {
		ret = -ENOMEM;
		goto out;
	}

	/* Used by drm_gem_mmap() to lookup the GEM object */
	priv->minor = obj->dev->primary;
	fil->private_data = priv;

	ret = drm_vma_node_allow(&obj->vma_node, priv);
	if (ret)
		goto out;

	ret = obj->dev->driver->fops->mmap(fil, vma);

	drm_vma_node_revoke(&obj->vma_node, priv);
out:
	kfree(priv);
	kfree(fil);

	return ret;
}
EXPORT_SYMBOL(drm_gem_prime_mmap);

/**
 * drm_gem_dmabuf_mmap - dma_buf mmap implementation for GEM
 * @dma_buf: buffer to be mapped
 * @vma: virtual address range
 *
 * Provides memory mapping for the buffer. This can be used as the
 * &dma_buf_ops.mmap callback. It just forwards to &drm_driver.gem_prime_mmap,
 * which should be set to drm_gem_prime_mmap().
 *
 * FIXME: There's really no point to this wrapper, drivers which need anything
 * else but drm_gem_prime_mmap can roll their own &dma_buf_ops.mmap callback.
 *
 * Returns 0 on success or a negative error code on failure.
 */
int drm_gem_dmabuf_mmap(struct dma_buf *dma_buf, struct vm_area_struct *vma)
{
	struct drm_gem_object *obj = dma_buf->priv;
	struct drm_device *dev = obj->dev;

	if (!dev->driver->gem_prime_mmap)
		return -ENOSYS;

	return dev->driver->gem_prime_mmap(obj, vma);
}
EXPORT_SYMBOL(drm_gem_dmabuf_mmap);

static const struct dma_buf_ops drm_gem_prime_dmabuf_ops =  {
	.cache_sgt_mapping = true,
	.attach = drm_gem_map_attach,
	.detach = drm_gem_map_detach,
	.map_dma_buf = drm_gem_map_dma_buf,
	.unmap_dma_buf = drm_gem_unmap_dma_buf,
	.release = drm_gem_dmabuf_release,
	.mmap = drm_gem_dmabuf_mmap,
	.vmap = drm_gem_dmabuf_vmap,
	.vunmap = drm_gem_dmabuf_vunmap,
};

/**
 * drm_prime_pages_to_sg - converts a page array into an sg list
 * @dev: DRM device
 * @pages: pointer to the array of page pointers to convert
 * @nr_pages: length of the page vector
 *
 * This helper creates an sg table object from a set of pages
 * the driver is responsible for mapping the pages into the
 * importers address space for use with dma_buf itself.
 *
 * This is useful for implementing &drm_gem_object_funcs.get_sg_table.
 */
struct sg_table *drm_prime_pages_to_sg(struct drm_device *dev,
				       struct page **pages, unsigned int nr_pages)
{
	struct sg_table *sg;
	struct scatterlist *sge;
	size_t max_segment = 0;

	sg = kmalloc(sizeof(struct sg_table), GFP_KERNEL);
	if (!sg)
		return ERR_PTR(-ENOMEM);

	if (dev)
		max_segment = dma_max_mapping_size(dev->dev);
<<<<<<< HEAD
	if (max_segment == 0 || max_segment > SCATTERLIST_MAX_SEGMENT)
		max_segment = SCATTERLIST_MAX_SEGMENT;
=======
	if (max_segment == 0)
		max_segment = UINT_MAX;
>>>>>>> 356006a6
	sge = __sg_alloc_table_from_pages(sg, pages, nr_pages, 0,
					  nr_pages << PAGE_SHIFT,
					  max_segment,
					  NULL, 0, GFP_KERNEL);
	if (IS_ERR(sge)) {
		kfree(sg);
		sg = ERR_CAST(sge);
	}
	return sg;
}
EXPORT_SYMBOL(drm_prime_pages_to_sg);

/**
 * drm_prime_get_contiguous_size - returns the contiguous size of the buffer
 * @sgt: sg_table describing the buffer to check
 *
 * This helper calculates the contiguous size in the DMA address space
 * of the the buffer described by the provided sg_table.
 *
 * This is useful for implementing
 * &drm_gem_object_funcs.gem_prime_import_sg_table.
 */
unsigned long drm_prime_get_contiguous_size(struct sg_table *sgt)
{
	dma_addr_t expected = sg_dma_address(sgt->sgl);
	struct scatterlist *sg;
	unsigned long size = 0;
	int i;

	for_each_sgtable_dma_sg(sgt, sg, i) {
		unsigned int len = sg_dma_len(sg);

		if (!len)
			break;
		if (sg_dma_address(sg) != expected)
			break;
		expected += len;
		size += len;
	}
	return size;
}
EXPORT_SYMBOL(drm_prime_get_contiguous_size);

/**
 * drm_gem_prime_export - helper library implementation of the export callback
 * @obj: GEM object to export
 * @flags: flags like DRM_CLOEXEC and DRM_RDWR
 *
 * This is the implementation of the &drm_gem_object_funcs.export functions for GEM drivers
 * using the PRIME helpers. It is used as the default in
 * drm_gem_prime_handle_to_fd().
 */
struct dma_buf *drm_gem_prime_export(struct drm_gem_object *obj,
				     int flags)
{
	struct drm_device *dev = obj->dev;
	struct dma_buf_export_info exp_info = {
		.exp_name = KBUILD_MODNAME, /* white lie for debug */
		.owner = dev->driver->fops->owner,
		.ops = &drm_gem_prime_dmabuf_ops,
		.size = obj->size,
		.flags = flags,
		.priv = obj,
		.resv = obj->resv,
	};

	return drm_gem_dmabuf_export(dev, &exp_info);
}
EXPORT_SYMBOL(drm_gem_prime_export);

/**
 * drm_gem_prime_import_dev - core implementation of the import callback
 * @dev: drm_device to import into
 * @dma_buf: dma-buf object to import
 * @attach_dev: struct device to dma_buf attach
 *
 * This is the core of drm_gem_prime_import(). It's designed to be called by
 * drivers who want to use a different device structure than &drm_device.dev for
 * attaching via dma_buf. This function calls
 * &drm_driver.gem_prime_import_sg_table internally.
 *
 * Drivers must arrange to call drm_prime_gem_destroy() from their
 * &drm_gem_object_funcs.free hook when using this function.
 */
struct drm_gem_object *drm_gem_prime_import_dev(struct drm_device *dev,
					    struct dma_buf *dma_buf,
					    struct device *attach_dev)
{
	struct dma_buf_attachment *attach;
	struct sg_table *sgt;
	struct drm_gem_object *obj;
	int ret;

	if (dma_buf->ops == &drm_gem_prime_dmabuf_ops) {
		obj = dma_buf->priv;
		if (obj->dev == dev) {
			/*
			 * Importing dmabuf exported from out own gem increases
			 * refcount on gem itself instead of f_count of dmabuf.
			 */
			drm_gem_object_get(obj);
			return obj;
		}
	}

	if (!dev->driver->gem_prime_import_sg_table)
		return ERR_PTR(-EINVAL);

	attach = dma_buf_attach(dma_buf, attach_dev);
	if (IS_ERR(attach))
		return ERR_CAST(attach);

	get_dma_buf(dma_buf);

	sgt = dma_buf_map_attachment(attach, DMA_BIDIRECTIONAL);
	if (IS_ERR(sgt)) {
		ret = PTR_ERR(sgt);
		goto fail_detach;
	}

	obj = dev->driver->gem_prime_import_sg_table(dev, attach, sgt);
	if (IS_ERR(obj)) {
		ret = PTR_ERR(obj);
		goto fail_unmap;
	}

	obj->import_attach = attach;
	obj->resv = dma_buf->resv;

	return obj;

fail_unmap:
	dma_buf_unmap_attachment(attach, sgt, DMA_BIDIRECTIONAL);
fail_detach:
	dma_buf_detach(dma_buf, attach);
	dma_buf_put(dma_buf);

	return ERR_PTR(ret);
}
EXPORT_SYMBOL(drm_gem_prime_import_dev);

/**
 * drm_gem_prime_import - helper library implementation of the import callback
 * @dev: drm_device to import into
 * @dma_buf: dma-buf object to import
 *
 * This is the implementation of the gem_prime_import functions for GEM drivers
 * using the PRIME helpers. Drivers can use this as their
 * &drm_driver.gem_prime_import implementation. It is used as the default
 * implementation in drm_gem_prime_fd_to_handle().
 *
 * Drivers must arrange to call drm_prime_gem_destroy() from their
 * &drm_gem_object_funcs.free hook when using this function.
 */
struct drm_gem_object *drm_gem_prime_import(struct drm_device *dev,
					    struct dma_buf *dma_buf)
{
	return drm_gem_prime_import_dev(dev, dma_buf, dev->dev);
}
EXPORT_SYMBOL(drm_gem_prime_import);

/**
 * drm_prime_sg_to_page_addr_arrays - convert an sg table into a page array
 * @sgt: scatter-gather table to convert
 * @pages: optional array of page pointers to store the page array in
 * @addrs: optional array to store the dma bus address of each page
 * @max_entries: size of both the passed-in arrays
 *
 * Exports an sg table into an array of pages and addresses. This is currently
 * required by the TTM driver in order to do correct fault handling.
 *
 * Drivers can use this in their &drm_driver.gem_prime_import_sg_table
 * implementation.
 */
int drm_prime_sg_to_page_addr_arrays(struct sg_table *sgt, struct page **pages,
				     dma_addr_t *addrs, int max_entries)
{
	struct sg_dma_page_iter dma_iter;
	struct sg_page_iter page_iter;
	struct page **p = pages;
	dma_addr_t *a = addrs;

	if (pages) {
		for_each_sgtable_page(sgt, &page_iter, 0) {
			if (WARN_ON(p - pages >= max_entries))
				return -1;
			*p++ = sg_page_iter_page(&page_iter);
		}
	}
	if (addrs) {
		for_each_sgtable_dma_page(sgt, &dma_iter, 0) {
			if (WARN_ON(a - addrs >= max_entries))
				return -1;
			*a++ = sg_page_iter_dma_address(&dma_iter);
		}
	}

	return 0;
}
EXPORT_SYMBOL(drm_prime_sg_to_page_addr_arrays);

/**
 * drm_prime_gem_destroy - helper to clean up a PRIME-imported GEM object
 * @obj: GEM object which was created from a dma-buf
 * @sg: the sg-table which was pinned at import time
 *
 * This is the cleanup functions which GEM drivers need to call when they use
 * drm_gem_prime_import() or drm_gem_prime_import_dev() to import dma-bufs.
 */
void drm_prime_gem_destroy(struct drm_gem_object *obj, struct sg_table *sg)
{
	struct dma_buf_attachment *attach;
	struct dma_buf *dma_buf;

	attach = obj->import_attach;
	if (sg)
		dma_buf_unmap_attachment(attach, sg, DMA_BIDIRECTIONAL);
	dma_buf = attach->dmabuf;
	dma_buf_detach(attach->dmabuf, attach);
	/* remove the reference */
	dma_buf_put(dma_buf);
}
EXPORT_SYMBOL(drm_prime_gem_destroy);<|MERGE_RESOLUTION|>--- conflicted
+++ resolved
@@ -814,13 +814,8 @@
 
 	if (dev)
 		max_segment = dma_max_mapping_size(dev->dev);
-<<<<<<< HEAD
-	if (max_segment == 0 || max_segment > SCATTERLIST_MAX_SEGMENT)
-		max_segment = SCATTERLIST_MAX_SEGMENT;
-=======
 	if (max_segment == 0)
 		max_segment = UINT_MAX;
->>>>>>> 356006a6
 	sge = __sg_alloc_table_from_pages(sg, pages, nr_pages, 0,
 					  nr_pages << PAGE_SHIFT,
 					  max_segment,
