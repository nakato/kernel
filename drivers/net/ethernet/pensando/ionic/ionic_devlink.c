--- conflicted
+++ resolved
@@ -15,11 +15,7 @@
 {
 	struct ionic *ionic = devlink_priv(dl);
 
-<<<<<<< HEAD
-	return ionic_firmware_update(ionic->lif, params->file_name, extack);
-=======
 	return ionic_firmware_update(ionic->lif, params->fw, extack);
->>>>>>> 356006a6
 }
 
 static int ionic_dl_info_get(struct devlink *dl, struct devlink_info_req *req,
