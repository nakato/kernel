--- conflicted
+++ resolved
@@ -357,8 +357,6 @@
 /* NPC_AF_INTFX_KEX_CFG field masks */
 #define NPC_PARSE_NIBBLE		GENMASK_ULL(30, 0)
 
-<<<<<<< HEAD
-=======
 /* NPC_PARSE_KEX_S nibble definitions for each field */
 #define NPC_PARSE_NIBBLE_CHAN		GENMASK_ULL(2, 0)
 #define NPC_PARSE_NIBBLE_ERRLEV		BIT_ULL(3)
@@ -397,7 +395,6 @@
 #endif
 };
 
->>>>>>> 356006a6
 /* NIX Receive Vtag Action Structure */
 #define RX_VTAG0_VALID_BIT		BIT_ULL(15)
 #define RX_VTAG0_TYPE_MASK		GENMASK_ULL(14, 12)
@@ -469,8 +466,6 @@
 	struct npc_lt_def	pck_iip4;
 };
 
-<<<<<<< HEAD
-=======
 struct rvu_npc_mcam_rule {
 	struct flow_msg packet;
 	struct flow_msg mask;
@@ -491,5 +486,4 @@
 	bool vfvlan_cfg;
 };
 
->>>>>>> 356006a6
 #endif /* NPC_H */