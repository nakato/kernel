// SPDX-License-Identifier: GPL-2.0
/* Copyright(c) 2009-2012  Realtek Corporation.*/

#include "../wifi.h"
#include "../pci.h"
#include "../base.h"
#include "../stats.h"
#include "reg.h"
#include "def.h"
#include "phy.h"
#include "trx.h"
#include "led.h"

static u8 _rtl8723e_map_hwqueue_to_fwqueue(struct sk_buff *skb, u8 hw_queue)
{
	__le16 fc = rtl_get_fc(skb);

	if (unlikely(ieee80211_is_beacon(fc)))
		return QSLT_BEACON;
	if (ieee80211_is_mgmt(fc) || ieee80211_is_ctl(fc))
		return QSLT_MGNT;

	return skb->priority;
}

static void _rtl8723e_query_rxphystatus(struct ieee80211_hw *hw,
					struct rtl_stats *pstatus, u8 *pdesc,
					struct rx_fwinfo_8723e *p_drvinfo,
					bool bpacket_match_bssid,
					bool bpacket_toself, bool packet_beacon)
{
	struct rtl_priv *rtlpriv = rtl_priv(hw);
	struct rtl_ps_ctl *ppsc = rtl_psc(rtlpriv);
	struct phy_sts_cck_8723e_t *cck_buf;
	s8 rx_pwr_all = 0, rx_pwr[4];
	u8 rf_rx_num = 0, evm, pwdb_all;
	u8 i, max_spatial_stream;
	u32 rssi, total_rssi = 0;
	bool is_cck = pstatus->is_cck;

	/* Record it for next packet processing */
	pstatus->packet_matchbssid = bpacket_match_bssid;
	pstatus->packet_toself = bpacket_toself;
	pstatus->packet_beacon = packet_beacon;
	pstatus->rx_mimo_signalquality[0] = -1;
	pstatus->rx_mimo_signalquality[1] = -1;

	if (is_cck) {
		u8 report, cck_highpwr;

		/* CCK Driver info Structure is not the same as OFDM packet. */
		cck_buf = (struct phy_sts_cck_8723e_t *)p_drvinfo;

		/* (1)Hardware does not provide RSSI for CCK */
		/* (2)PWDB, Average PWDB cacluated by
		 * hardware (for rate adaptive)
		 */
		if (ppsc->rfpwr_state == ERFON)
			cck_highpwr = (u8)rtl_get_bbreg(hw,
					RFPGA0_XA_HSSIPARAMETER2,
					BIT(9));
		else
			cck_highpwr = false;

		if (!cck_highpwr) {
			u8 cck_agc_rpt = cck_buf->cck_agc_rpt;
			report = cck_buf->cck_agc_rpt & 0xc0;
			report = report >> 6;
			switch (report) {
			case 0x3:
				rx_pwr_all = -46 - (cck_agc_rpt & 0x3e);
				break;
			case 0x2:
				rx_pwr_all = -26 - (cck_agc_rpt & 0x3e);
				break;
			case 0x1:
				rx_pwr_all = -12 - (cck_agc_rpt & 0x3e);
				break;
			case 0x0:
				rx_pwr_all = 16 - (cck_agc_rpt & 0x3e);
				break;
			}
		} else {
			u8 cck_agc_rpt = cck_buf->cck_agc_rpt;
			report = p_drvinfo->cfosho[0] & 0x60;
			report = report >> 5;
			switch (report) {
			case 0x3:
				rx_pwr_all = -46 - ((cck_agc_rpt & 0x1f) << 1);
				break;
			case 0x2:
				rx_pwr_all = -26 - ((cck_agc_rpt & 0x1f) << 1);
				break;
			case 0x1:
				rx_pwr_all = -12 - ((cck_agc_rpt & 0x1f) << 1);
				break;
			case 0x0:
				rx_pwr_all = 16 - ((cck_agc_rpt & 0x1f) << 1);
				break;
			}
		}

		pwdb_all = rtl_query_rxpwrpercentage(rx_pwr_all);
		/* CCK gain is smaller than OFDM/MCS gain,  */
		/* so we add gain diff by experiences,
		 * the val is 6
		 */
		pwdb_all += 6;
		if (pwdb_all > 100)
			pwdb_all = 100;
		/* modify the offset to make the same
		 * gain index with OFDM.
		 */
		if (pwdb_all > 34 && pwdb_all <= 42)
			pwdb_all -= 2;
		else if (pwdb_all > 26 && pwdb_all <= 34)
			pwdb_all -= 6;
		else if (pwdb_all > 14 && pwdb_all <= 26)
			pwdb_all -= 8;
		else if (pwdb_all > 4 && pwdb_all <= 14)
			pwdb_all -= 4;

		pstatus->rx_pwdb_all = pwdb_all;
		pstatus->recvsignalpower = rx_pwr_all;

		/* (3) Get Signal Quality (EVM) */
		if (bpacket_match_bssid) {
			u8 sq;

			if (pstatus->rx_pwdb_all > 40)
				sq = 100;
			else {
				sq = cck_buf->sq_rpt;
				if (sq > 64)
					sq = 0;
				else if (sq < 20)
					sq = 100;
				else
					sq = ((64 - sq) * 100) / 44;
			}

			pstatus->signalquality = sq;
			pstatus->rx_mimo_signalquality[0] = sq;
			pstatus->rx_mimo_signalquality[1] = -1;
		}
	} else {
		rtlpriv->dm.rfpath_rxenable[0] =
		    rtlpriv->dm.rfpath_rxenable[1] = true;

		/* (1)Get RSSI for HT rate */
		for (i = RF90_PATH_A; i < RF6052_MAX_PATH; i++) {

			/* we will judge RF RX path now. */
			if (rtlpriv->dm.rfpath_rxenable[i])
				rf_rx_num++;

			rx_pwr[i] = ((p_drvinfo->gain_trsw[i] &
				      0x3f) * 2) - 110;

			/* Translate DBM to percentage. */
			rssi = rtl_query_rxpwrpercentage(rx_pwr[i]);
			total_rssi += rssi;

			/* Get Rx snr value in DB */
			rtlpriv->stats.rx_snr_db[i] =
				(long)(p_drvinfo->rxsnr[i] / 2);

			/* Record Signal Strength for next packet */
			if (bpacket_match_bssid)
				pstatus->rx_mimo_signalstrength[i] = (u8)rssi;
		}

		/* (2)PWDB, Average PWDB cacluated by
		 * hardware (for rate adaptive)
		 */
		rx_pwr_all = ((p_drvinfo->pwdb_all >> 1) & 0x7f) - 110;

		pwdb_all = rtl_query_rxpwrpercentage(rx_pwr_all);
		pstatus->rx_pwdb_all = pwdb_all;
		pstatus->rxpower = rx_pwr_all;
		pstatus->recvsignalpower = rx_pwr_all;

		/* (3)EVM of HT rate */
		if (pstatus->is_ht && pstatus->rate >= DESC92C_RATEMCS8 &&
		    pstatus->rate <= DESC92C_RATEMCS15)
			max_spatial_stream = 2;
		else
			max_spatial_stream = 1;

		for (i = 0; i < max_spatial_stream; i++) {
			evm = rtl_evm_db_to_percentage(p_drvinfo->rxevm[i]);

			if (bpacket_match_bssid) {
				/* Fill value in RFD, Get the first
				 * spatial stream only
				 */
				if (i == 0)
					pstatus->signalquality =
						(u8)(evm & 0xff);
				pstatus->rx_mimo_signalquality[i] =
					(u8)(evm & 0xff);
			}
		}
	}

	/* UI BSS List signal strength(in percentage),
	 * make it good looking, from 0~100.
	 */
	if (is_cck)
		pstatus->signalstrength = (u8)(rtl_signal_scale_mapping(hw,
			pwdb_all));
	else if (rf_rx_num != 0)
		pstatus->signalstrength = (u8)(rtl_signal_scale_mapping(hw,
			total_rssi /= rf_rx_num));
}

static void translate_rx_signal_stuff(struct ieee80211_hw *hw,
				      struct sk_buff *skb,
				      struct rtl_stats *pstatus, u8 *pdesc,
				      struct rx_fwinfo_8723e *p_drvinfo)
{
	struct rtl_mac *mac = rtl_mac(rtl_priv(hw));
	struct rtl_efuse *rtlefuse = rtl_efuse(rtl_priv(hw));
	struct ieee80211_hdr *hdr;
	u8 *tmp_buf;
	u8 *praddr;
	/*u8 *psaddr;*/
	u16 fc, type;
	bool packet_matchbssid, packet_toself, packet_beacon;

	tmp_buf = skb->data + pstatus->rx_drvinfo_size + pstatus->rx_bufshift;

	hdr = (struct ieee80211_hdr *)tmp_buf;
	fc = le16_to_cpu(hdr->frame_control);
	type = WLAN_FC_GET_TYPE(hdr->frame_control);
	praddr = hdr->addr1;

	packet_matchbssid = ((IEEE80211_FTYPE_CTL != type) &&
		(ether_addr_equal(mac->bssid, (fc & IEEE80211_FCTL_TODS) ?
		 hdr->addr1 : (fc & IEEE80211_FCTL_FROMDS) ?
		 hdr->addr2 : hdr->addr3)) &&
		 (!pstatus->hwerror) &&
		 (!pstatus->crc) && (!pstatus->icv));

	packet_toself = packet_matchbssid &&
	    (ether_addr_equal(praddr, rtlefuse->dev_addr));

	if (ieee80211_is_beacon(hdr->frame_control))
		packet_beacon = true;
	else
		packet_beacon = false;

	_rtl8723e_query_rxphystatus(hw, pstatus, pdesc, p_drvinfo,
				    packet_matchbssid, packet_toself,
				    packet_beacon);

	rtl_process_phyinfo(hw, tmp_buf, pstatus);
}

bool rtl8723e_rx_query_desc(struct ieee80211_hw *hw,
			    struct rtl_stats *status,
			    struct ieee80211_rx_status *rx_status,
			    u8 *pdesc8, struct sk_buff *skb)
{
	struct rx_fwinfo_8723e *p_drvinfo;
	struct ieee80211_hdr *hdr;
	__le32 *pdesc = (__le32 *)pdesc8;
	u32 phystatus = get_rx_desc_physt(pdesc);

	status->length = (u16)get_rx_desc_pkt_len(pdesc);
	status->rx_drvinfo_size = (u8)get_rx_desc_drv_info_size(pdesc) *
	    RX_DRV_INFO_SIZE_UNIT;
	status->rx_bufshift = (u8)(get_rx_desc_shift(pdesc) & 0x03);
	status->icv = (u16)get_rx_desc_icv(pdesc);
	status->crc = (u16)get_rx_desc_crc32(pdesc);
	status->hwerror = (status->crc | status->icv);
	status->decrypted = !get_rx_desc_swdec(pdesc);
	status->rate = (u8)get_rx_desc_rxmcs(pdesc);
	status->shortpreamble = (u16)get_rx_desc_splcp(pdesc);
	status->isampdu = (bool)(get_rx_desc_paggr(pdesc) == 1);
	status->isfirst_ampdu = (bool)((get_rx_desc_paggr(pdesc) == 1) &&
				       (get_rx_desc_faggr(pdesc) == 1));
	status->timestamp_low = get_rx_desc_tsfl(pdesc);
	status->rx_is40mhzpacket = (bool)get_rx_desc_bw(pdesc);
	status->is_ht = (bool)get_rx_desc_rxht(pdesc);

	status->is_cck = RX_HAL_IS_CCK_RATE(status->rate);

	rx_status->freq = hw->conf.chandef.chan->center_freq;
	rx_status->band = hw->conf.chandef.chan->band;

	hdr = (struct ieee80211_hdr *)(skb->data + status->rx_drvinfo_size
			+ status->rx_bufshift);

	if (status->crc)
		rx_status->flag |= RX_FLAG_FAILED_FCS_CRC;

	if (status->rx_is40mhzpacket)
		rx_status->bw = RATE_INFO_BW_40;

	if (status->is_ht)
		rx_status->encoding = RX_ENC_HT;

	rx_status->flag |= RX_FLAG_MACTIME_START;

	/* hw will set status->decrypted true, if it finds the
	 * frame is open data frame or mgmt frame.
	 * So hw will not decryption robust managment frame
	 * for IEEE80211w but still set status->decrypted
	 * true, so here we should set it back to undecrypted
	 * for IEEE80211w frame, and mac80211 sw will help
	 * to decrypt it
	 */
	if (status->decrypted) {
		if ((!_ieee80211_is_robust_mgmt_frame(hdr)) &&
		    (ieee80211_has_protected(hdr->frame_control)))
			rx_status->flag |= RX_FLAG_DECRYPTED;
		else
			rx_status->flag &= ~RX_FLAG_DECRYPTED;
	}

	/* rate_idx: index of data rate into band's
	 * supported rates or MCS index if HT rates
	 * are use (RX_FLAG_HT)
	 * Notice: this is diff with windows define
	 */
	rx_status->rate_idx = rtlwifi_rate_mapping(hw, status->is_ht,
						   false, status->rate);

	rx_status->mactime = status->timestamp_low;
	if (phystatus == true) {
		p_drvinfo = (struct rx_fwinfo_8723e *)(skb->data +
						     status->rx_bufshift);

		translate_rx_signal_stuff(hw, skb, status, pdesc8, p_drvinfo);
	}
	rx_status->signal = status->recvsignalpower + 10;
	return true;
}

void rtl8723e_tx_fill_desc(struct ieee80211_hw *hw,
			   struct ieee80211_hdr *hdr, u8 *pdesc_tx,
			   u8 *txbd, struct ieee80211_tx_info *info,
			   struct ieee80211_sta *sta,
			   struct sk_buff *skb,
			   u8 hw_queue, struct rtl_tcb_desc *ptcb_desc)
{
	struct rtl_priv *rtlpriv = rtl_priv(hw);
	struct rtl_mac *mac = rtl_mac(rtl_priv(hw));
	struct rtl_pci *rtlpci = rtl_pcidev(rtl_pcipriv(hw));
	struct rtl_ps_ctl *ppsc = rtl_psc(rtl_priv(hw));
	bool b_defaultadapter = true;
	/* bool b_trigger_ac = false; */
	u8 *pdesc8 = (u8 *)pdesc_tx;
	__le32 *pdesc = (__le32 *)pdesc8;
	u16 seq_number;
	__le16 fc = hdr->frame_control;
	u8 fw_qsel = _rtl8723e_map_hwqueue_to_fwqueue(skb, hw_queue);
	bool firstseg = ((hdr->seq_ctrl &
			  cpu_to_le16(IEEE80211_SCTL_FRAG)) == 0);

	bool lastseg = ((hdr->frame_control &
			 cpu_to_le16(IEEE80211_FCTL_MOREFRAGS)) == 0);

	dma_addr_t mapping = dma_map_single(&rtlpci->pdev->dev, skb->data,
					    skb->len, DMA_TO_DEVICE);
	u8 bw_40 = 0;

	if (dma_mapping_error(&rtlpci->pdev->dev, mapping)) {
		rtl_dbg(rtlpriv, COMP_SEND, DBG_TRACE,
			"DMA mapping error\n");
		return;
	}
	if (mac->opmode == NL80211_IFTYPE_STATION) {
		bw_40 = mac->bw_40;
	} else if (mac->opmode == NL80211_IFTYPE_AP ||
		mac->opmode == NL80211_IFTYPE_ADHOC) {
		if (sta)
			bw_40 = sta->ht_cap.cap &
				IEEE80211_HT_CAP_SUP_WIDTH_20_40;
	}

	seq_number = (le16_to_cpu(hdr->seq_ctrl) & IEEE80211_SCTL_SEQ) >> 4;

	rtl_get_tcb_desc(hw, info, sta, skb, ptcb_desc);

	clear_pci_tx_desc_content(pdesc, sizeof(struct tx_desc_8723e));

	if (ieee80211_is_nullfunc(fc) || ieee80211_is_ctl(fc)) {
		firstseg = true;
		lastseg = true;
	}

	if (firstseg) {
		set_tx_desc_offset(pdesc, USB_HWDESC_HEADER_LEN);

		set_tx_desc_tx_rate(pdesc, ptcb_desc->hw_rate);

		if (ptcb_desc->use_shortgi || ptcb_desc->use_shortpreamble)
			set_tx_desc_data_shortgi(pdesc, 1);

		if (info->flags & IEEE80211_TX_CTL_AMPDU) {
			set_tx_desc_agg_break(pdesc, 1);
			set_tx_desc_max_agg_num(pdesc, 0x14);
		}
		set_tx_desc_seq(pdesc, seq_number);

		set_tx_desc_rts_enable(pdesc,
				       ((ptcb_desc->rts_enable &&
					!ptcb_desc->cts_enable) ? 1 : 0));
		set_tx_desc_hw_rts_enable(pdesc,
					  ((ptcb_desc->rts_enable ||
					  ptcb_desc->cts_enable) ? 1 : 0));
		set_tx_desc_cts2self(pdesc,
				     ((ptcb_desc->cts_enable) ? 1 : 0));
		set_tx_desc_rts_stbc(pdesc,
				     ((ptcb_desc->rts_stbc) ? 1 : 0));

		set_tx_desc_rts_rate(pdesc, ptcb_desc->rts_rate);
		set_tx_desc_rts_bw(pdesc, 0);
		set_tx_desc_rts_sc(pdesc, ptcb_desc->rts_sc);
		set_tx_desc_rts_short(pdesc,
				((ptcb_desc->rts_rate <= DESC92C_RATE54M) ?
				(ptcb_desc->rts_use_shortpreamble ? 1 : 0)
				: (ptcb_desc->rts_use_shortgi ? 1 : 0)));

		if (bw_40) {
			if (ptcb_desc->packet_bw == HT_CHANNEL_WIDTH_20_40) {
				set_tx_desc_data_bw(pdesc, 1);
				set_tx_desc_tx_sub_carrier(pdesc, 3);
			} else {
				set_tx_desc_data_bw(pdesc, 0);
				set_tx_desc_tx_sub_carrier(pdesc,
					mac->cur_40_prime_sc);
			}
		} else {
			set_tx_desc_data_bw(pdesc, 0);
			set_tx_desc_tx_sub_carrier(pdesc, 0);
		}

		set_tx_desc_linip(pdesc, 0);
		set_tx_desc_pkt_size(pdesc, (u16)skb->len);

		if (sta) {
			u8 ampdu_density = sta->ht_cap.ampdu_density;
			set_tx_desc_ampdu_density(pdesc, ampdu_density);
		}

		if (info->control.hw_key) {
			struct ieee80211_key_conf *keyconf =
			    info->control.hw_key;

			switch (keyconf->cipher) {
			case WLAN_CIPHER_SUITE_WEP40:
			case WLAN_CIPHER_SUITE_WEP104:
			case WLAN_CIPHER_SUITE_TKIP:
				set_tx_desc_sec_type(pdesc, 0x1);
				break;
			case WLAN_CIPHER_SUITE_CCMP:
				set_tx_desc_sec_type(pdesc, 0x3);
				break;
			default:
				set_tx_desc_sec_type(pdesc, 0x0);
				break;

			}
		}

		set_tx_desc_pkt_id(pdesc, 0);
		set_tx_desc_queue_sel(pdesc, fw_qsel);

		set_tx_desc_data_rate_fb_limit(pdesc, 0x1F);
		set_tx_desc_rts_rate_fb_limit(pdesc, 0xF);
		set_tx_desc_disable_fb(pdesc, 0);
		set_tx_desc_use_rate(pdesc, ptcb_desc->use_driver_rate ? 1 : 0);

		if (ieee80211_is_data_qos(fc)) {
			if (mac->rdg_en) {
				rtl_dbg(rtlpriv, COMP_SEND, DBG_TRACE,
					"Enable RDG function.\n");
				set_tx_desc_rdg_enable(pdesc, 1);
				set_tx_desc_htc(pdesc, 1);
			}
		}
	}

	set_tx_desc_first_seg(pdesc, (firstseg ? 1 : 0));
	set_tx_desc_last_seg(pdesc, (lastseg ? 1 : 0));

	set_tx_desc_tx_buffer_size(pdesc, (u16)skb->len);

	set_tx_desc_tx_buffer_address(pdesc, mapping);

	if (rtlpriv->dm.useramask) {
		set_tx_desc_rate_id(pdesc, ptcb_desc->ratr_index);
		set_tx_desc_macid(pdesc, ptcb_desc->mac_id);
	} else {
		set_tx_desc_rate_id(pdesc, 0xC + ptcb_desc->ratr_index);
		set_tx_desc_macid(pdesc, ptcb_desc->ratr_index);
	}

	if ((!ieee80211_is_data_qos(fc)) && ppsc->fwctrl_lps) {
		set_tx_desc_hwseq_en_8723(pdesc, 1);
		/* set_tx_desc_hwseq_en(pdesc, 1); */
		/* set_tx_desc_pkt_id(pdesc, 8); */

		if (!b_defaultadapter)
			set_tx_desc_hwseq_sel_8723(pdesc, 1);
	/* set_tx_desc_qos(pdesc, 1); */
	}

	set_tx_desc_more_frag(pdesc, (lastseg ? 0 : 1));

	if (is_multicast_ether_addr(ieee80211_get_DA(hdr)) ||
	    is_broadcast_ether_addr(ieee80211_get_DA(hdr))) {
		set_tx_desc_bmc(pdesc, 1);
	}

	rtl_dbg(rtlpriv, COMP_SEND, DBG_TRACE, "\n");
}

void rtl8723e_tx_fill_cmddesc(struct ieee80211_hw *hw,
			      u8 *pdesc8, bool firstseg,
			      bool lastseg, struct sk_buff *skb)
{
	struct rtl_priv *rtlpriv = rtl_priv(hw);
	struct rtl_pci *rtlpci = rtl_pcidev(rtl_pcipriv(hw));
	u8 fw_queue = QSLT_BEACON;
	__le32 *pdesc = (__le32 *)pdesc8;

<<<<<<< HEAD
	dma_addr_t mapping = dma_map_single(&rtlpci->pdev->dev, skb->data,
					    skb->len, DMA_TO_DEVICE);

	struct ieee80211_hdr *hdr = (struct ieee80211_hdr *)(skb->data);
	__le16 fc = hdr->frame_control;

=======
	struct ieee80211_hdr *hdr = (struct ieee80211_hdr *)(skb->data);
	__le16 fc = hdr->frame_control;

	dma_addr_t mapping = dma_map_single(&rtlpci->pdev->dev, skb->data,
					    skb->len, DMA_TO_DEVICE);

>>>>>>> 356006a6
	if (dma_mapping_error(&rtlpci->pdev->dev, mapping)) {
		rtl_dbg(rtlpriv, COMP_SEND, DBG_TRACE,
			"DMA mapping error\n");
		return;
	}
	clear_pci_tx_desc_content(pdesc, TX_DESC_SIZE);

	if (firstseg)
		set_tx_desc_offset(pdesc, USB_HWDESC_HEADER_LEN);

	set_tx_desc_tx_rate(pdesc, DESC92C_RATE1M);

	set_tx_desc_seq(pdesc, 0);

	set_tx_desc_linip(pdesc, 0);

	set_tx_desc_queue_sel(pdesc, fw_queue);

	set_tx_desc_first_seg(pdesc, 1);
	set_tx_desc_last_seg(pdesc, 1);

	set_tx_desc_tx_buffer_size(pdesc, (u16)(skb->len));

	set_tx_desc_tx_buffer_address(pdesc, mapping);

	set_tx_desc_rate_id(pdesc, 7);
	set_tx_desc_macid(pdesc, 0);

	set_tx_desc_own(pdesc, 1);

	set_tx_desc_pkt_size(pdesc, (u16)(skb->len));

	set_tx_desc_first_seg(pdesc, 1);
	set_tx_desc_last_seg(pdesc, 1);

	set_tx_desc_offset(pdesc, 0x20);

	set_tx_desc_use_rate(pdesc, 1);

	if (!ieee80211_is_data_qos(fc)) {
		set_tx_desc_hwseq_en_8723(pdesc, 1);
		/* set_tx_desc_hwseq_en(pdesc, 1); */
		/* set_tx_desc_pkt_id(pdesc, 8); */
	}

	RT_PRINT_DATA(rtlpriv, COMP_CMD, DBG_LOUD,
		      "H2C Tx Cmd Content\n",
		      pdesc, TX_DESC_SIZE);
}

void rtl8723e_set_desc(struct ieee80211_hw *hw, u8 *pdesc8,
		       bool istx, u8 desc_name, u8 *val)
{
	__le32 *pdesc = (__le32 *)pdesc8;

	if (istx) {
		switch (desc_name) {
		case HW_DESC_OWN:
			set_tx_desc_own(pdesc, 1);
			break;
		case HW_DESC_TX_NEXTDESC_ADDR:
			set_tx_desc_next_desc_address(pdesc, *(u32 *)val);
			break;
		default:
			WARN_ONCE(true, "rtl8723ae: ERR txdesc :%d not processed\n",
				  desc_name);
			break;
		}
	} else {
		switch (desc_name) {
		case HW_DESC_RXOWN:
			set_rx_desc_own(pdesc, 1);
			break;
		case HW_DESC_RXBUFF_ADDR:
			set_rx_desc_buff_addr(pdesc, *(u32 *)val);
			break;
		case HW_DESC_RXPKT_LEN:
			set_rx_desc_pkt_len(pdesc, *(u32 *)val);
			break;
		case HW_DESC_RXERO:
			set_rx_desc_eor(pdesc, 1);
			break;
		default:
			WARN_ONCE(true, "rtl8723ae: ERR rxdesc :%d not processed\n",
				  desc_name);
			break;
		}
	}
}

u64 rtl8723e_get_desc(struct ieee80211_hw *hw,
		      u8 *pdesc8, bool istx, u8 desc_name)
{
	u32 ret = 0;
	__le32 *pdesc = (__le32 *)pdesc8;

	if (istx) {
		switch (desc_name) {
		case HW_DESC_OWN:
			ret = get_tx_desc_own(pdesc);
			break;
		case HW_DESC_TXBUFF_ADDR:
			ret = get_tx_desc_tx_buffer_address(pdesc);
			break;
		default:
			WARN_ONCE(true, "rtl8723ae: ERR txdesc :%d not processed\n",
				  desc_name);
			break;
		}
	} else {
		switch (desc_name) {
		case HW_DESC_OWN:
			ret = get_rx_desc_own(pdesc);
			break;
		case HW_DESC_RXPKT_LEN:
			ret = get_rx_desc_pkt_len(pdesc);
			break;
		case HW_DESC_RXBUFF_ADDR:
			ret = get_rx_desc_buff_addr(pdesc);
			break;
		default:
			WARN_ONCE(true, "rtl8723ae: ERR rxdesc :%d not processed\n",
				  desc_name);
			break;
		}
	}
	return ret;
}

bool rtl8723e_is_tx_desc_closed(struct ieee80211_hw *hw,
				u8 hw_queue, u16 index)
{
	struct rtl_pci *rtlpci = rtl_pcidev(rtl_pcipriv(hw));
	struct rtl8192_tx_ring *ring = &rtlpci->tx_ring[hw_queue];
	u8 *entry = (u8 *)(&ring->desc[ring->idx]);
	u8 own = (u8)rtl8723e_get_desc(hw, entry, true, HW_DESC_OWN);

	/**
	 *beacon packet will only use the first
	 *descriptor defautly,and the own may not
	 *be cleared by the hardware
	 */
	if (own)
		return false;
	return true;
}

void rtl8723e_tx_polling(struct ieee80211_hw *hw, u8 hw_queue)
{
	struct rtl_priv *rtlpriv = rtl_priv(hw);
	if (hw_queue == BEACON_QUEUE) {
		rtl_write_word(rtlpriv, REG_PCIE_CTRL_REG, BIT(4));
	} else {
		rtl_write_word(rtlpriv, REG_PCIE_CTRL_REG,
			       BIT(0) << (hw_queue));
	}
}<|MERGE_RESOLUTION|>--- conflicted
+++ resolved
@@ -528,21 +528,12 @@
 	u8 fw_queue = QSLT_BEACON;
 	__le32 *pdesc = (__le32 *)pdesc8;
 
-<<<<<<< HEAD
+	struct ieee80211_hdr *hdr = (struct ieee80211_hdr *)(skb->data);
+	__le16 fc = hdr->frame_control;
+
 	dma_addr_t mapping = dma_map_single(&rtlpci->pdev->dev, skb->data,
 					    skb->len, DMA_TO_DEVICE);
 
-	struct ieee80211_hdr *hdr = (struct ieee80211_hdr *)(skb->data);
-	__le16 fc = hdr->frame_control;
-
-=======
-	struct ieee80211_hdr *hdr = (struct ieee80211_hdr *)(skb->data);
-	__le16 fc = hdr->frame_control;
-
-	dma_addr_t mapping = dma_map_single(&rtlpci->pdev->dev, skb->data,
-					    skb->len, DMA_TO_DEVICE);
-
->>>>>>> 356006a6
 	if (dma_mapping_error(&rtlpci->pdev->dev, mapping)) {
 		rtl_dbg(rtlpriv, COMP_SEND, DBG_TRACE,
 			"DMA mapping error\n");
