// SPDX-License-Identifier: ISC
/*
 * Copyright (C) 2018 Lorenzo Bianconi <lorenzo.bianconi83@gmail.com>
 */

#include <linux/module.h>
#include "mt76.h"
#include "usb_trace.h"
#include "dma.h"

#define MT_VEND_REQ_MAX_RETRY	10
#define MT_VEND_REQ_TOUT_MS	300

static bool disable_usb_sg;
module_param_named(disable_usb_sg, disable_usb_sg, bool, 0644);
MODULE_PARM_DESC(disable_usb_sg, "Disable usb scatter-gather support");

static int __mt76u_vendor_request(struct mt76_dev *dev, u8 req,
				  u8 req_type, u16 val, u16 offset,
				  void *buf, size_t len)
{
	struct usb_interface *uintf = to_usb_interface(dev->dev);
	struct usb_device *udev = interface_to_usbdev(uintf);
	unsigned int pipe;
	int i, ret;

	lockdep_assert_held(&dev->usb.usb_ctrl_mtx);

	pipe = (req_type & USB_DIR_IN) ? usb_rcvctrlpipe(udev, 0)
				       : usb_sndctrlpipe(udev, 0);
	for (i = 0; i < MT_VEND_REQ_MAX_RETRY; i++) {
		if (test_bit(MT76_REMOVED, &dev->phy.state))
			return -EIO;

		ret = usb_control_msg(udev, pipe, req, req_type, val,
				      offset, buf, len, MT_VEND_REQ_TOUT_MS);
		if (ret == -ENODEV)
			set_bit(MT76_REMOVED, &dev->phy.state);
		if (ret >= 0 || ret == -ENODEV)
			return ret;
		usleep_range(5000, 10000);
	}

	dev_err(dev->dev, "vendor request req:%02x off:%04x failed:%d\n",
		req, offset, ret);
	return ret;
}

int mt76u_vendor_request(struct mt76_dev *dev, u8 req,
			 u8 req_type, u16 val, u16 offset,
			 void *buf, size_t len)
{
	int ret;

	mutex_lock(&dev->usb.usb_ctrl_mtx);
	ret = __mt76u_vendor_request(dev, req, req_type,
				     val, offset, buf, len);
	trace_usb_reg_wr(dev, offset, val);
	mutex_unlock(&dev->usb.usb_ctrl_mtx);

	return ret;
}
EXPORT_SYMBOL_GPL(mt76u_vendor_request);

static u32 ___mt76u_rr(struct mt76_dev *dev, u8 req, u32 addr)
{
	struct mt76_usb *usb = &dev->usb;
	u32 data = ~0;
	int ret;

	ret = __mt76u_vendor_request(dev, req,
				     USB_DIR_IN | USB_TYPE_VENDOR,
				     addr >> 16, addr, usb->data,
				     sizeof(__le32));
	if (ret == sizeof(__le32))
		data = get_unaligned_le32(usb->data);
	trace_usb_reg_rr(dev, addr, data);

	return data;
}

static u32 __mt76u_rr(struct mt76_dev *dev, u32 addr)
{
	u8 req;

	switch (addr & MT_VEND_TYPE_MASK) {
	case MT_VEND_TYPE_EEPROM:
		req = MT_VEND_READ_EEPROM;
		break;
	case MT_VEND_TYPE_CFG:
		req = MT_VEND_READ_CFG;
		break;
	default:
		req = MT_VEND_MULTI_READ;
		break;
	}

	return ___mt76u_rr(dev, req, addr & ~MT_VEND_TYPE_MASK);
}

static u32 mt76u_rr(struct mt76_dev *dev, u32 addr)
{
	u32 ret;

	mutex_lock(&dev->usb.usb_ctrl_mtx);
	ret = __mt76u_rr(dev, addr);
	mutex_unlock(&dev->usb.usb_ctrl_mtx);

	return ret;
}

static u32 mt76u_rr_ext(struct mt76_dev *dev, u32 addr)
{
	u32 ret;

	mutex_lock(&dev->usb.usb_ctrl_mtx);
	ret = ___mt76u_rr(dev, MT_VEND_READ_EXT, addr);
	mutex_unlock(&dev->usb.usb_ctrl_mtx);

	return ret;
}

static void ___mt76u_wr(struct mt76_dev *dev, u8 req,
			u32 addr, u32 val)
{
	struct mt76_usb *usb = &dev->usb;

	put_unaligned_le32(val, usb->data);
	__mt76u_vendor_request(dev, req,
			       USB_DIR_OUT | USB_TYPE_VENDOR,
			       addr >> 16, addr, usb->data,
			       sizeof(__le32));
	trace_usb_reg_wr(dev, addr, val);
}

static void __mt76u_wr(struct mt76_dev *dev, u32 addr, u32 val)
{
	u8 req;

	switch (addr & MT_VEND_TYPE_MASK) {
	case MT_VEND_TYPE_CFG:
		req = MT_VEND_WRITE_CFG;
		break;
	default:
		req = MT_VEND_MULTI_WRITE;
		break;
	}
	___mt76u_wr(dev, req, addr & ~MT_VEND_TYPE_MASK, val);
}

static void mt76u_wr(struct mt76_dev *dev, u32 addr, u32 val)
{
	mutex_lock(&dev->usb.usb_ctrl_mtx);
	__mt76u_wr(dev, addr, val);
	mutex_unlock(&dev->usb.usb_ctrl_mtx);
}

static void mt76u_wr_ext(struct mt76_dev *dev, u32 addr, u32 val)
{
	mutex_lock(&dev->usb.usb_ctrl_mtx);
	___mt76u_wr(dev, MT_VEND_WRITE_EXT, addr, val);
	mutex_unlock(&dev->usb.usb_ctrl_mtx);
}

static u32 mt76u_rmw(struct mt76_dev *dev, u32 addr,
		     u32 mask, u32 val)
{
	mutex_lock(&dev->usb.usb_ctrl_mtx);
	val |= __mt76u_rr(dev, addr) & ~mask;
	__mt76u_wr(dev, addr, val);
	mutex_unlock(&dev->usb.usb_ctrl_mtx);

	return val;
}

static u32 mt76u_rmw_ext(struct mt76_dev *dev, u32 addr,
			 u32 mask, u32 val)
{
	mutex_lock(&dev->usb.usb_ctrl_mtx);
	val |= ___mt76u_rr(dev, MT_VEND_READ_EXT, addr) & ~mask;
	___mt76u_wr(dev, MT_VEND_WRITE_EXT, addr, val);
	mutex_unlock(&dev->usb.usb_ctrl_mtx);

	return val;
}

static void mt76u_copy(struct mt76_dev *dev, u32 offset,
		       const void *data, int len)
{
	struct mt76_usb *usb = &dev->usb;
	const u8 *val = data;
	int ret;
	int current_batch_size;
	int i = 0;

	/* Assure that always a multiple of 4 bytes are copied,
	 * otherwise beacons can be corrupted.
	 * See: "mt76: round up length on mt76_wr_copy"
	 * Commit 850e8f6fbd5d0003b0
	 */
	len = round_up(len, 4);

	mutex_lock(&usb->usb_ctrl_mtx);
	while (i < len) {
		current_batch_size = min_t(int, usb->data_len, len - i);
		memcpy(usb->data, val + i, current_batch_size);
		ret = __mt76u_vendor_request(dev, MT_VEND_MULTI_WRITE,
					     USB_DIR_OUT | USB_TYPE_VENDOR,
					     0, offset + i, usb->data,
					     current_batch_size);
		if (ret < 0)
			break;

		i += current_batch_size;
	}
	mutex_unlock(&usb->usb_ctrl_mtx);
}

static void mt76u_copy_ext(struct mt76_dev *dev, u32 offset,
			   const void *data, int len)
{
	struct mt76_usb *usb = &dev->usb;
	int ret, i = 0, batch_len;
	const u8 *val = data;

	len = round_up(len, 4);
	mutex_lock(&usb->usb_ctrl_mtx);
	while (i < len) {
		batch_len = min_t(int, usb->data_len, len - i);
		memcpy(usb->data, val + i, batch_len);
		ret = __mt76u_vendor_request(dev, MT_VEND_WRITE_EXT,
					     USB_DIR_OUT | USB_TYPE_VENDOR,
					     (offset + i) >> 16, offset + i,
					     usb->data, batch_len);
		if (ret < 0)
			break;

		i += batch_len;
	}
	mutex_unlock(&usb->usb_ctrl_mtx);
}

static void
mt76u_read_copy_ext(struct mt76_dev *dev, u32 offset,
		    void *data, int len)
{
	struct mt76_usb *usb = &dev->usb;
	int i = 0, batch_len, ret;
	u8 *val = data;

	len = round_up(len, 4);
	mutex_lock(&usb->usb_ctrl_mtx);
	while (i < len) {
		batch_len = min_t(int, usb->data_len, len - i);
		ret = __mt76u_vendor_request(dev, MT_VEND_READ_EXT,
					     USB_DIR_IN | USB_TYPE_VENDOR,
					     (offset + i) >> 16, offset + i,
					     usb->data, batch_len);
		if (ret < 0)
			break;

		memcpy(val + i, usb->data, batch_len);
		i += batch_len;
	}
	mutex_unlock(&usb->usb_ctrl_mtx);
}

void mt76u_single_wr(struct mt76_dev *dev, const u8 req,
		     const u16 offset, const u32 val)
{
	mutex_lock(&dev->usb.usb_ctrl_mtx);
	__mt76u_vendor_request(dev, req,
			       USB_DIR_OUT | USB_TYPE_VENDOR,
			       val & 0xffff, offset, NULL, 0);
	__mt76u_vendor_request(dev, req,
			       USB_DIR_OUT | USB_TYPE_VENDOR,
			       val >> 16, offset + 2, NULL, 0);
	mutex_unlock(&dev->usb.usb_ctrl_mtx);
}
EXPORT_SYMBOL_GPL(mt76u_single_wr);

static int
mt76u_req_wr_rp(struct mt76_dev *dev, u32 base,
		const struct mt76_reg_pair *data, int len)
{
	struct mt76_usb *usb = &dev->usb;

	mutex_lock(&usb->usb_ctrl_mtx);
	while (len > 0) {
		__mt76u_wr(dev, base + data->reg, data->value);
		len--;
		data++;
	}
	mutex_unlock(&usb->usb_ctrl_mtx);

	return 0;
}

static int
mt76u_wr_rp(struct mt76_dev *dev, u32 base,
	    const struct mt76_reg_pair *data, int n)
{
	if (test_bit(MT76_STATE_MCU_RUNNING, &dev->phy.state))
		return dev->mcu_ops->mcu_wr_rp(dev, base, data, n);
	else
		return mt76u_req_wr_rp(dev, base, data, n);
}

static int
mt76u_req_rd_rp(struct mt76_dev *dev, u32 base, struct mt76_reg_pair *data,
		int len)
{
	struct mt76_usb *usb = &dev->usb;

	mutex_lock(&usb->usb_ctrl_mtx);
	while (len > 0) {
		data->value = __mt76u_rr(dev, base + data->reg);
		len--;
		data++;
	}
	mutex_unlock(&usb->usb_ctrl_mtx);

	return 0;
}

static int
mt76u_rd_rp(struct mt76_dev *dev, u32 base,
	    struct mt76_reg_pair *data, int n)
{
	if (test_bit(MT76_STATE_MCU_RUNNING, &dev->phy.state))
		return dev->mcu_ops->mcu_rd_rp(dev, base, data, n);
	else
		return mt76u_req_rd_rp(dev, base, data, n);
}

static bool mt76u_check_sg(struct mt76_dev *dev)
{
	struct usb_interface *uintf = to_usb_interface(dev->dev);
	struct usb_device *udev = interface_to_usbdev(uintf);

	return (!disable_usb_sg && udev->bus->sg_tablesize > 0 &&
		(udev->bus->no_sg_constraint ||
		 udev->speed == USB_SPEED_WIRELESS));
}

static int
mt76u_set_endpoints(struct usb_interface *intf,
		    struct mt76_usb *usb)
{
	struct usb_host_interface *intf_desc = intf->cur_altsetting;
	struct usb_endpoint_descriptor *ep_desc;
	int i, in_ep = 0, out_ep = 0;

	for (i = 0; i < intf_desc->desc.bNumEndpoints; i++) {
		ep_desc = &intf_desc->endpoint[i].desc;

		if (usb_endpoint_is_bulk_in(ep_desc) &&
		    in_ep < __MT_EP_IN_MAX) {
			usb->in_ep[in_ep] = usb_endpoint_num(ep_desc);
			in_ep++;
		} else if (usb_endpoint_is_bulk_out(ep_desc) &&
			   out_ep < __MT_EP_OUT_MAX) {
			usb->out_ep[out_ep] = usb_endpoint_num(ep_desc);
			out_ep++;
		}
	}

	if (in_ep != __MT_EP_IN_MAX || out_ep != __MT_EP_OUT_MAX)
		return -EINVAL;
	return 0;
}

static int
mt76u_fill_rx_sg(struct mt76_dev *dev, struct mt76_queue *q, struct urb *urb,
		 int nsgs, gfp_t gfp)
{
	int i;

	for (i = 0; i < nsgs; i++) {
		struct page *page;
		void *data;
		int offset;

		data = page_frag_alloc(&q->rx_page, q->buf_size, gfp);
		if (!data)
			break;

		page = virt_to_head_page(data);
		offset = data - page_address(page);
		sg_set_page(&urb->sg[i], page, q->buf_size, offset);
	}

	if (i < nsgs) {
		int j;

		for (j = nsgs; j < urb->num_sgs; j++)
			skb_free_frag(sg_virt(&urb->sg[j]));
		urb->num_sgs = i;
	}

	urb->num_sgs = max_t(int, i, urb->num_sgs);
	urb->transfer_buffer_length = urb->num_sgs * q->buf_size;
	sg_init_marker(urb->sg, urb->num_sgs);

	return i ? : -ENOMEM;
}

static int
mt76u_refill_rx(struct mt76_dev *dev, struct mt76_queue *q,
		struct urb *urb, int nsgs, gfp_t gfp)
{
	enum mt76_rxq_id qid = q - &dev->q_rx[MT_RXQ_MAIN];

	if (qid == MT_RXQ_MAIN && dev->usb.sg_en)
		return mt76u_fill_rx_sg(dev, q, urb, nsgs, gfp);

	urb->transfer_buffer_length = q->buf_size;
	urb->transfer_buffer = page_frag_alloc(&q->rx_page, q->buf_size, gfp);

	return urb->transfer_buffer ? 0 : -ENOMEM;
}

static int
mt76u_urb_alloc(struct mt76_dev *dev, struct mt76_queue_entry *e,
		int sg_max_size)
{
	unsigned int size = sizeof(struct urb);

	if (dev->usb.sg_en)
		size += sg_max_size * sizeof(struct scatterlist);

	e->urb = kzalloc(size, GFP_KERNEL);
	if (!e->urb)
		return -ENOMEM;

	usb_init_urb(e->urb);

	if (dev->usb.sg_en && sg_max_size > 0)
		e->urb->sg = (struct scatterlist *)(e->urb + 1);

	return 0;
}

static int
mt76u_rx_urb_alloc(struct mt76_dev *dev, struct mt76_queue *q,
		   struct mt76_queue_entry *e)
{
	enum mt76_rxq_id qid = q - &dev->q_rx[MT_RXQ_MAIN];
	int err, sg_size;

	sg_size = qid == MT_RXQ_MAIN ? MT_RX_SG_MAX_SIZE : 0;
	err = mt76u_urb_alloc(dev, e, sg_size);
	if (err)
		return err;

	return mt76u_refill_rx(dev, q, e->urb, sg_size, GFP_KERNEL);
}

static void mt76u_urb_free(struct urb *urb)
{
	int i;

	for (i = 0; i < urb->num_sgs; i++)
		skb_free_frag(sg_virt(&urb->sg[i]));

	if (urb->transfer_buffer)
		skb_free_frag(urb->transfer_buffer);

	usb_free_urb(urb);
}

static void
mt76u_fill_bulk_urb(struct mt76_dev *dev, int dir, int index,
		    struct urb *urb, usb_complete_t complete_fn,
		    void *context)
{
	struct usb_interface *uintf = to_usb_interface(dev->dev);
	struct usb_device *udev = interface_to_usbdev(uintf);
	unsigned int pipe;

	if (dir == USB_DIR_IN)
		pipe = usb_rcvbulkpipe(udev, dev->usb.in_ep[index]);
	else
		pipe = usb_sndbulkpipe(udev, dev->usb.out_ep[index]);

	urb->dev = udev;
	urb->pipe = pipe;
	urb->complete = complete_fn;
	urb->context = context;
}

static struct urb *
mt76u_get_next_rx_entry(struct mt76_queue *q)
{
	struct urb *urb = NULL;
	unsigned long flags;

	spin_lock_irqsave(&q->lock, flags);
	if (q->queued > 0) {
		urb = q->entry[q->head].urb;
		q->head = (q->head + 1) % q->ndesc;
		q->queued--;
	}
	spin_unlock_irqrestore(&q->lock, flags);

	return urb;
}

static int
mt76u_get_rx_entry_len(struct mt76_dev *dev, u8 *data,
		       u32 data_len)
{
	u16 dma_len, min_len;

	dma_len = get_unaligned_le16(data);
	if (dev->drv->drv_flags & MT_DRV_RX_DMA_HDR)
		return dma_len;

	min_len = MT_DMA_HDR_LEN + MT_RX_RXWI_LEN + MT_FCE_INFO_LEN;
	if (data_len < min_len || !dma_len ||
	    dma_len + MT_DMA_HDR_LEN > data_len ||
	    (dma_len & 0x3))
		return -EINVAL;
	return dma_len;
}

static struct sk_buff *
mt76u_build_rx_skb(struct mt76_dev *dev, void *data,
		   int len, int buf_size)
{
	int head_room, drv_flags = dev->drv->drv_flags;
	struct sk_buff *skb;

	head_room = drv_flags & MT_DRV_RX_DMA_HDR ? 0 : MT_DMA_HDR_LEN;
	if (SKB_WITH_OVERHEAD(buf_size) < head_room + len) {
		struct page *page;

		/* slow path, not enough space for data and
		 * skb_shared_info
		 */
		skb = alloc_skb(MT_SKB_HEAD_LEN, GFP_ATOMIC);
		if (!skb)
			return NULL;

		skb_put_data(skb, data + head_room, MT_SKB_HEAD_LEN);
		data += head_room + MT_SKB_HEAD_LEN;
		page = virt_to_head_page(data);
		skb_add_rx_frag(skb, skb_shinfo(skb)->nr_frags,
				page, data - page_address(page),
				len - MT_SKB_HEAD_LEN, buf_size);

		return skb;
	}

	/* fast path */
	skb = build_skb(data, buf_size);
	if (!skb)
		return NULL;

	skb_reserve(skb, head_room);
	__skb_put(skb, len);

	return skb;
}

static int
mt76u_process_rx_entry(struct mt76_dev *dev, struct urb *urb,
		       int buf_size)
{
	u8 *data = urb->num_sgs ? sg_virt(&urb->sg[0]) : urb->transfer_buffer;
	int data_len = urb->num_sgs ? urb->sg[0].length : urb->actual_length;
	int len, nsgs = 1, head_room, drv_flags = dev->drv->drv_flags;
	struct sk_buff *skb;

	if (!test_bit(MT76_STATE_INITIALIZED, &dev->phy.state))
		return 0;

	len = mt76u_get_rx_entry_len(dev, data, urb->actual_length);
	if (len < 0)
		return 0;

	head_room = drv_flags & MT_DRV_RX_DMA_HDR ? 0 : MT_DMA_HDR_LEN;
	data_len = min_t(int, len, data_len - head_room);
	skb = mt76u_build_rx_skb(dev, data, data_len, buf_size);
	if (!skb)
		return 0;

	len -= data_len;
	while (len > 0 && nsgs < urb->num_sgs) {
		data_len = min_t(int, len, urb->sg[nsgs].length);
		skb_add_rx_frag(skb, skb_shinfo(skb)->nr_frags,
				sg_page(&urb->sg[nsgs]),
				urb->sg[nsgs].offset, data_len,
				buf_size);
		len -= data_len;
		nsgs++;
	}
	dev->drv->rx_skb(dev, MT_RXQ_MAIN, skb);

	return nsgs;
}

static void mt76u_complete_rx(struct urb *urb)
{
	struct mt76_dev *dev = dev_get_drvdata(&urb->dev->dev);
	struct mt76_queue *q = urb->context;
	unsigned long flags;

	trace_rx_urb(dev, urb);

	switch (urb->status) {
	case -ECONNRESET:
	case -ESHUTDOWN:
	case -ENOENT:
		return;
	default:
		dev_err_ratelimited(dev->dev, "rx urb failed: %d\n",
				    urb->status);
		/* fall through */
	case 0:
		break;
	}

	spin_lock_irqsave(&q->lock, flags);
	if (WARN_ONCE(q->entry[q->tail].urb != urb, "rx urb mismatch"))
		goto out;

	q->tail = (q->tail + 1) % q->ndesc;
	q->queued++;
	tasklet_schedule(&dev->usb.rx_tasklet);
out:
	spin_unlock_irqrestore(&q->lock, flags);
}

static int
mt76u_submit_rx_buf(struct mt76_dev *dev, enum mt76_rxq_id qid,
		    struct urb *urb)
{
	int ep = qid == MT_RXQ_MAIN ? MT_EP_IN_PKT_RX : MT_EP_IN_CMD_RESP;

	mt76u_fill_bulk_urb(dev, USB_DIR_IN, ep, urb,
			    mt76u_complete_rx, &dev->q_rx[qid]);
	trace_submit_urb(dev, urb);

	return usb_submit_urb(urb, GFP_ATOMIC);
}

static void
mt76u_process_rx_queue(struct mt76_dev *dev, struct mt76_queue *q)
{
	int qid = q - &dev->q_rx[MT_RXQ_MAIN];
	struct urb *urb;
	int err, count;

	while (true) {
		urb = mt76u_get_next_rx_entry(q);
		if (!urb)
			break;

		count = mt76u_process_rx_entry(dev, urb, q->buf_size);
		if (count > 0) {
			err = mt76u_refill_rx(dev, q, urb, count, GFP_ATOMIC);
			if (err < 0)
				break;
		}
		mt76u_submit_rx_buf(dev, qid, urb);
	}
	if (qid == MT_RXQ_MAIN)
		mt76_rx_poll_complete(dev, MT_RXQ_MAIN, NULL);
}

static void mt76u_rx_tasklet(unsigned long data)
{
	struct mt76_dev *dev = (struct mt76_dev *)data;
	struct mt76_queue *q;
	int i;

	rcu_read_lock();
	for (i = 0; i < __MT_RXQ_MAX; i++) {
		q = &dev->q_rx[i];
		if (!q->ndesc)
			continue;

		mt76u_process_rx_queue(dev, q);
	}
	rcu_read_unlock();
}

static int
mt76u_submit_rx_buffers(struct mt76_dev *dev, enum mt76_rxq_id qid)
{
	struct mt76_queue *q = &dev->q_rx[qid];
	unsigned long flags;
	int i, err = 0;

	spin_lock_irqsave(&q->lock, flags);
	for (i = 0; i < q->ndesc; i++) {
		err = mt76u_submit_rx_buf(dev, qid, q->entry[i].urb);
		if (err < 0)
			break;
	}
	q->head = q->tail = 0;
	q->queued = 0;
	spin_unlock_irqrestore(&q->lock, flags);

	return err;
}

static int
mt76u_alloc_rx_queue(struct mt76_dev *dev, enum mt76_rxq_id qid)
{
	struct mt76_queue *q = &dev->q_rx[qid];
	int i, err;

	spin_lock_init(&q->lock);
	q->entry = devm_kcalloc(dev->dev,
				MT_NUM_RX_ENTRIES, sizeof(*q->entry),
				GFP_KERNEL);
	if (!q->entry)
		return -ENOMEM;

	q->ndesc = MT_NUM_RX_ENTRIES;
	q->buf_size = PAGE_SIZE;

	for (i = 0; i < q->ndesc; i++) {
		err = mt76u_rx_urb_alloc(dev, q, &q->entry[i]);
		if (err < 0)
			return err;
	}

	return mt76u_submit_rx_buffers(dev, qid);
}

int mt76u_alloc_mcu_queue(struct mt76_dev *dev)
{
	return mt76u_alloc_rx_queue(dev, MT_RXQ_MCU);
}
EXPORT_SYMBOL_GPL(mt76u_alloc_mcu_queue);

static void
mt76u_free_rx_queue(struct mt76_dev *dev, struct mt76_queue *q)
{
	struct page *page;
	int i;

	for (i = 0; i < q->ndesc; i++)
		mt76u_urb_free(q->entry[i].urb);

	if (!q->rx_page.va)
		return;

	page = virt_to_page(q->rx_page.va);
	__page_frag_cache_drain(page, q->rx_page.pagecnt_bias);
	memset(&q->rx_page, 0, sizeof(q->rx_page));
}

static void mt76u_free_rx(struct mt76_dev *dev)
{
	struct mt76_queue *q;
	int i;

	for (i = 0; i < __MT_RXQ_MAX; i++) {
		q = &dev->q_rx[i];
		if (!q->ndesc)
			continue;

		mt76u_free_rx_queue(dev, q);
	}
}

void mt76u_stop_rx(struct mt76_dev *dev)
{
	struct mt76_queue *q;
	int i, j;

	for (i = 0; i < __MT_RXQ_MAX; i++) {
		q = &dev->q_rx[i];
		if (!q->ndesc)
			continue;

		for (j = 0; j < q->ndesc; j++)
			usb_poison_urb(q->entry[j].urb);
	}

	tasklet_kill(&dev->usb.rx_tasklet);
}
EXPORT_SYMBOL_GPL(mt76u_stop_rx);

int mt76u_resume_rx(struct mt76_dev *dev)
{
	struct mt76_queue *q;
	int i, j, err;

	for (i = 0; i < __MT_RXQ_MAX; i++) {
		q = &dev->q_rx[i];

		if (!q->ndesc)
			continue;

		for (j = 0; j < q->ndesc; j++)
			usb_unpoison_urb(q->entry[j].urb);

		err = mt76u_submit_rx_buffers(dev, i);
		if (err < 0)
			return err;
	}

	return 0;
}
EXPORT_SYMBOL_GPL(mt76u_resume_rx);

static void mt76u_tx_tasklet(unsigned long data)
{
	struct mt76_dev *dev = (struct mt76_dev *)data;
	struct mt76_queue_entry entry;
	struct mt76_sw_queue *sq;
	struct mt76_queue *q;
	bool wake;
	int i;

	for (i = 0; i < IEEE80211_NUM_ACS; i++) {
		u32 n_dequeued = 0, n_sw_dequeued = 0;

		sq = &dev->q_tx[i];
		q = sq->q;

		while (q->queued > n_dequeued) {
			if (!q->entry[q->head].done)
				break;

			if (q->entry[q->head].schedule) {
				q->entry[q->head].schedule = false;
				n_sw_dequeued++;
			}

			entry = q->entry[q->head];
			q->entry[q->head].done = false;
			q->head = (q->head + 1) % q->ndesc;
			n_dequeued++;

			dev->drv->tx_complete_skb(dev, i, &entry);
		}

		spin_lock_bh(&q->lock);

		sq->swq_queued -= n_sw_dequeued;
		q->queued -= n_dequeued;

		wake = q->stopped && q->queued < q->ndesc - 8;
		if (wake)
			q->stopped = false;

		if (!q->queued)
			wake_up(&dev->tx_wait);

		spin_unlock_bh(&q->lock);

		mt76_txq_schedule(&dev->phy, i);

		if (dev->drv->tx_status_data &&
		    !test_and_set_bit(MT76_READING_STATS, &dev->phy.state))
			queue_work(dev->usb.wq, &dev->usb.stat_work);
		if (wake)
			ieee80211_wake_queue(dev->hw, i);
	}
}

static void mt76u_tx_status_data(struct work_struct *work)
{
	struct mt76_usb *usb;
	struct mt76_dev *dev;
	u8 update = 1;
	u16 count = 0;

	usb = container_of(work, struct mt76_usb, stat_work);
	dev = container_of(usb, struct mt76_dev, usb);

	while (true) {
		if (test_bit(MT76_REMOVED, &dev->phy.state))
			break;

		if (!dev->drv->tx_status_data(dev, &update))
			break;
		count++;
	}

	if (count && test_bit(MT76_STATE_RUNNING, &dev->phy.state))
		queue_work(usb->wq, &usb->stat_work);
	else
		clear_bit(MT76_READING_STATS, &dev->phy.state);
}

static void mt76u_complete_tx(struct urb *urb)
{
	struct mt76_dev *dev = dev_get_drvdata(&urb->dev->dev);
	struct mt76_queue_entry *e = urb->context;

	if (mt76u_urb_error(urb))
		dev_err(dev->dev, "tx urb failed: %d\n", urb->status);
	e->done = true;

	tasklet_schedule(&dev->tx_tasklet);
}

static int
mt76u_tx_setup_buffers(struct mt76_dev *dev, struct sk_buff *skb,
		       struct urb *urb)
{
	urb->transfer_buffer_length = skb->len;

	if (!dev->usb.sg_en) {
		urb->transfer_buffer = skb->data;
		return 0;
	}

	sg_init_table(urb->sg, MT_TX_SG_MAX_SIZE);
	urb->num_sgs = skb_to_sgvec(skb, urb->sg, 0, skb->len);
	if (!urb->num_sgs)
		return -ENOMEM;

	return urb->num_sgs;
}

int mt76u_skb_dma_info(struct sk_buff *skb, u32 info)
{
	struct sk_buff *iter, *last = skb;
	u32 pad;

	put_unaligned_le32(info, skb_push(skb, sizeof(info)));
	/* Add zero pad of 4 - 7 bytes */
	pad = round_up(skb->len, 4) + 4 - skb->len;

	/* First packet of a A-MSDU burst keeps track of the whole burst
	 * length, need to update length of it and the last packet.
	 */
	skb_walk_frags(skb, iter) {
		last = iter;
		if (!iter->next) {
			skb->data_len += pad;
			skb->len += pad;
			break;
		}
	}

	if (skb_pad(last, pad))
		return -ENOMEM;
	__skb_put(last, pad);

	return 0;
}
EXPORT_SYMBOL_GPL(mt76u_skb_dma_info);

static int
mt76u_tx_queue_skb(struct mt76_dev *dev, enum mt76_txq_id qid,
		   struct sk_buff *skb, struct mt76_wcid *wcid,
		   struct ieee80211_sta *sta)
{
	struct mt76_queue *q = dev->q_tx[qid].q;
	struct mt76_tx_info tx_info = {
		.skb = skb,
	};
	u16 idx = q->tail;
	int err;

	if (q->queued == q->ndesc)
		return -ENOSPC;

	skb->prev = skb->next = NULL;
	err = dev->drv->tx_prepare_skb(dev, NULL, qid, wcid, sta, &tx_info);
	if (err < 0)
		return err;

	err = mt76u_tx_setup_buffers(dev, tx_info.skb, q->entry[idx].urb);
	if (err < 0)
		return err;

	mt76u_fill_bulk_urb(dev, USB_DIR_OUT, q2ep(q->hw_idx),
			    q->entry[idx].urb, mt76u_complete_tx,
			    &q->entry[idx]);

	q->tail = (q->tail + 1) % q->ndesc;
	q->entry[idx].skb = tx_info.skb;
	q->queued++;

	return idx;
}

static void mt76u_tx_kick(struct mt76_dev *dev, struct mt76_queue *q)
{
	struct urb *urb;
	int err;

	while (q->first != q->tail) {
		urb = q->entry[q->first].urb;

		trace_submit_urb(dev, urb);
		err = usb_submit_urb(urb, GFP_ATOMIC);
		if (err < 0) {
			if (err == -ENODEV)
				set_bit(MT76_REMOVED, &dev->phy.state);
			else
				dev_err(dev->dev, "tx urb submit failed:%d\n",
					err);
			break;
		}
		q->first = (q->first + 1) % q->ndesc;
	}
}

static u8 mt76u_ac_to_hwq(struct mt76_dev *dev, u8 ac)
{
	if (mt76_chip(dev) == 0x7663) {
<<<<<<< HEAD
		static const u8 wmm_queue_map[] = {
			[IEEE80211_AC_VO] = 0,
			[IEEE80211_AC_VI] = 1,
			[IEEE80211_AC_BE] = 2,
			[IEEE80211_AC_BK] = 4,
		};

		if (WARN_ON(ac >= ARRAY_SIZE(wmm_queue_map)))
			return 2; /* BE */

		return wmm_queue_map[ac];
=======
		static const u8 lmac_queue_map[] = {
			/* ac to lmac mapping */
			[IEEE80211_AC_BK] = 0,
			[IEEE80211_AC_BE] = 1,
			[IEEE80211_AC_VI] = 2,
			[IEEE80211_AC_VO] = 4,
		};

		if (WARN_ON(ac >= ARRAY_SIZE(lmac_queue_map)))
			return 1; /* BE */

		return lmac_queue_map[ac];
>>>>>>> 84569f32
	}

	return mt76_ac_to_hwq(ac);
}

static int mt76u_alloc_tx(struct mt76_dev *dev)
{
	struct mt76_queue *q;
	int i, j, err;

	for (i = 0; i <= MT_TXQ_PSD; i++) {
		INIT_LIST_HEAD(&dev->q_tx[i].swq);

		if (i >= IEEE80211_NUM_ACS) {
			dev->q_tx[i].q = dev->q_tx[0].q;
			continue;
		}

		q = devm_kzalloc(dev->dev, sizeof(*q), GFP_KERNEL);
		if (!q)
			return -ENOMEM;

		spin_lock_init(&q->lock);
		q->hw_idx = mt76u_ac_to_hwq(dev, i);
		dev->q_tx[i].q = q;

		q->entry = devm_kcalloc(dev->dev,
					MT_NUM_TX_ENTRIES, sizeof(*q->entry),
					GFP_KERNEL);
		if (!q->entry)
			return -ENOMEM;

		q->ndesc = MT_NUM_TX_ENTRIES;
		for (j = 0; j < q->ndesc; j++) {
			err = mt76u_urb_alloc(dev, &q->entry[j],
					      MT_TX_SG_MAX_SIZE);
			if (err < 0)
				return err;
		}
	}
	return 0;
}

static void mt76u_free_tx(struct mt76_dev *dev)
{
	int i;

	for (i = 0; i < IEEE80211_NUM_ACS; i++) {
		struct mt76_queue *q;
		int j;

		q = dev->q_tx[i].q;
		if (!q)
			continue;

		for (j = 0; j < q->ndesc; j++)
			usb_free_urb(q->entry[j].urb);
	}
}

void mt76u_stop_tx(struct mt76_dev *dev)
{
	int ret;

	ret = wait_event_timeout(dev->tx_wait, !mt76_has_tx_pending(&dev->phy),
				 HZ / 5);
	if (!ret) {
		struct mt76_queue_entry entry;
		struct mt76_queue *q;
		int i, j;

		dev_err(dev->dev, "timed out waiting for pending tx\n");

		for (i = 0; i < IEEE80211_NUM_ACS; i++) {
			q = dev->q_tx[i].q;
			if (!q)
				continue;

			for (j = 0; j < q->ndesc; j++)
				usb_kill_urb(q->entry[j].urb);
		}

		tasklet_kill(&dev->tx_tasklet);

		/* On device removal we maight queue skb's, but mt76u_tx_kick()
		 * will fail to submit urb, cleanup those skb's manually.
		 */
		for (i = 0; i < IEEE80211_NUM_ACS; i++) {
			q = dev->q_tx[i].q;
			if (!q)
				continue;

			/* Assure we are in sync with killed tasklet. */
			spin_lock_bh(&q->lock);
			while (q->queued) {
				entry = q->entry[q->head];
				q->head = (q->head + 1) % q->ndesc;
				q->queued--;

				dev->drv->tx_complete_skb(dev, i, &entry);
			}
			spin_unlock_bh(&q->lock);
		}
	}

	cancel_work_sync(&dev->usb.stat_work);
	clear_bit(MT76_READING_STATS, &dev->phy.state);

	mt76_tx_status_check(dev, NULL, true);
}
EXPORT_SYMBOL_GPL(mt76u_stop_tx);

void mt76u_queues_deinit(struct mt76_dev *dev)
{
	mt76u_stop_rx(dev);
	mt76u_stop_tx(dev);

	mt76u_free_rx(dev);
	mt76u_free_tx(dev);
}
EXPORT_SYMBOL_GPL(mt76u_queues_deinit);

int mt76u_alloc_queues(struct mt76_dev *dev)
{
	int err;

	err = mt76u_alloc_rx_queue(dev, MT_RXQ_MAIN);
	if (err < 0)
		return err;

	return mt76u_alloc_tx(dev);
}
EXPORT_SYMBOL_GPL(mt76u_alloc_queues);

static const struct mt76_queue_ops usb_queue_ops = {
	.tx_queue_skb = mt76u_tx_queue_skb,
	.kick = mt76u_tx_kick,
};

void mt76u_deinit(struct mt76_dev *dev)
{
	if (dev->usb.wq) {
		destroy_workqueue(dev->usb.wq);
		dev->usb.wq = NULL;
	}
}
EXPORT_SYMBOL_GPL(mt76u_deinit);

int mt76u_init(struct mt76_dev *dev,
	       struct usb_interface *intf, bool ext)
{
	static struct mt76_bus_ops mt76u_ops = {
		.read_copy = mt76u_read_copy_ext,
		.wr_rp = mt76u_wr_rp,
		.rd_rp = mt76u_rd_rp,
		.type = MT76_BUS_USB,
	};
	struct usb_device *udev = interface_to_usbdev(intf);
	struct mt76_usb *usb = &dev->usb;
	int err = -ENOMEM;

	mt76u_ops.rr = ext ? mt76u_rr_ext : mt76u_rr;
	mt76u_ops.wr = ext ? mt76u_wr_ext : mt76u_wr;
	mt76u_ops.rmw = ext ? mt76u_rmw_ext : mt76u_rmw;
	mt76u_ops.write_copy = ext ? mt76u_copy_ext : mt76u_copy;

	tasklet_init(&usb->rx_tasklet, mt76u_rx_tasklet, (unsigned long)dev);
	tasklet_init(&dev->tx_tasklet, mt76u_tx_tasklet, (unsigned long)dev);
	INIT_WORK(&usb->stat_work, mt76u_tx_status_data);

	usb->wq = alloc_workqueue("mt76u", WQ_UNBOUND, 0);
	if (!usb->wq)
		return -ENOMEM;

	usb->data_len = usb_maxpacket(udev, usb_sndctrlpipe(udev, 0), 1);
	if (usb->data_len < 32)
		usb->data_len = 32;

	usb->data = devm_kmalloc(dev->dev, usb->data_len, GFP_KERNEL);
	if (!usb->data)
		goto error;

	mutex_init(&usb->usb_ctrl_mtx);
	dev->bus = &mt76u_ops;
	dev->queue_ops = &usb_queue_ops;

	dev_set_drvdata(&udev->dev, dev);

	usb->sg_en = mt76u_check_sg(dev);

	err = mt76u_set_endpoints(intf, usb);
	if (err < 0)
		goto error;

	return 0;

error:
	mt76u_deinit(dev);
	return err;
}
EXPORT_SYMBOL_GPL(mt76u_init);

MODULE_AUTHOR("Lorenzo Bianconi <lorenzo.bianconi83@gmail.com>");
MODULE_LICENSE("Dual BSD/GPL");<|MERGE_RESOLUTION|>--- conflicted
+++ resolved
@@ -1010,19 +1010,6 @@
 static u8 mt76u_ac_to_hwq(struct mt76_dev *dev, u8 ac)
 {
 	if (mt76_chip(dev) == 0x7663) {
-<<<<<<< HEAD
-		static const u8 wmm_queue_map[] = {
-			[IEEE80211_AC_VO] = 0,
-			[IEEE80211_AC_VI] = 1,
-			[IEEE80211_AC_BE] = 2,
-			[IEEE80211_AC_BK] = 4,
-		};
-
-		if (WARN_ON(ac >= ARRAY_SIZE(wmm_queue_map)))
-			return 2; /* BE */
-
-		return wmm_queue_map[ac];
-=======
 		static const u8 lmac_queue_map[] = {
 			/* ac to lmac mapping */
 			[IEEE80211_AC_BK] = 0,
@@ -1035,7 +1022,6 @@
 			return 1; /* BE */
 
 		return lmac_queue_map[ac];
->>>>>>> 84569f32
 	}
 
 	return mt76_ac_to_hwq(ac);
