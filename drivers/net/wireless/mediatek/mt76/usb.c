--- conflicted
+++ resolved
@@ -805,27 +805,17 @@
 }
 EXPORT_SYMBOL_GPL(mt76u_resume_rx);
 
-<<<<<<< HEAD
-static void mt76u_tx_worker(struct mt76_worker *w)
-{
-	struct mt76_dev *dev = container_of(w, struct mt76_dev, tx_worker);
-=======
 static void mt76u_status_worker(struct mt76_worker *w)
 {
 	struct mt76_usb *usb = container_of(w, struct mt76_usb, status_worker);
 	struct mt76_dev *dev = container_of(usb, struct mt76_dev, usb);
->>>>>>> 356006a6
 	struct mt76_queue_entry entry;
 	struct mt76_queue *q;
 	bool wake;
 	int i;
 
 	for (i = 0; i < IEEE80211_NUM_ACS; i++) {
-<<<<<<< HEAD
-		q = dev->q_tx[i];
-=======
 		q = dev->phy.q_tx[i];
->>>>>>> 356006a6
 
 		while (q->queued > 0) {
 			if (!q->entry[q->tail].done)
@@ -844,11 +834,7 @@
 		if (!q->queued)
 			wake_up(&dev->tx_wait);
 
-<<<<<<< HEAD
-		mt76_txq_schedule(&dev->phy, i);
-=======
 		mt76_worker_schedule(&dev->tx_worker);
->>>>>>> 356006a6
 
 		if (dev->drv->tx_status_data &&
 		    !test_and_set_bit(MT76_READING_STATS, &dev->phy.state))
@@ -892,11 +878,7 @@
 		dev_err(dev->dev, "tx urb failed: %d\n", urb->status);
 	e->done = true;
 
-<<<<<<< HEAD
-	mt76_worker_schedule(&dev->tx_worker);
-=======
 	mt76_worker_schedule(&dev->usb.status_worker);
->>>>>>> 356006a6
 }
 
 static int
@@ -923,10 +905,6 @@
 		   struct sk_buff *skb, struct mt76_wcid *wcid,
 		   struct ieee80211_sta *sta)
 {
-<<<<<<< HEAD
-	struct mt76_queue *q = dev->q_tx[qid];
-=======
->>>>>>> 356006a6
 	struct mt76_tx_info tx_info = {
 		.skb = skb,
 	};
@@ -1005,11 +983,7 @@
 
 	for (i = 0; i <= MT_TXQ_PSD; i++) {
 		if (i >= IEEE80211_NUM_ACS) {
-<<<<<<< HEAD
-			dev->q_tx[i] = dev->q_tx[0];
-=======
 			dev->phy.q_tx[i] = dev->phy.q_tx[0];
->>>>>>> 356006a6
 			continue;
 		}
 
@@ -1019,13 +993,9 @@
 
 		spin_lock_init(&q->lock);
 		q->hw_idx = mt76u_ac_to_hwq(dev, i);
-<<<<<<< HEAD
-		dev->q_tx[i] = q;
-=======
 		q->qid = i;
 
 		dev->phy.q_tx[i] = q;
->>>>>>> 356006a6
 
 		q->entry = devm_kcalloc(dev->dev,
 					MT_NUM_TX_ENTRIES, sizeof(*q->entry),
@@ -1054,11 +1024,7 @@
 		struct mt76_queue *q;
 		int j;
 
-<<<<<<< HEAD
-		q = dev->q_tx[i];
-=======
 		q = dev->phy.q_tx[i];
->>>>>>> 356006a6
 		if (!q)
 			continue;
 
@@ -1073,11 +1039,7 @@
 {
 	int ret;
 
-<<<<<<< HEAD
-	mt76_worker_disable(&dev->tx_worker);
-=======
 	mt76_worker_disable(&dev->usb.status_worker);
->>>>>>> 356006a6
 
 	ret = wait_event_timeout(dev->tx_wait, !mt76_has_tx_pending(&dev->phy),
 				 HZ / 5);
@@ -1089,11 +1051,7 @@
 		dev_err(dev->dev, "timed out waiting for pending tx\n");
 
 		for (i = 0; i < IEEE80211_NUM_ACS; i++) {
-<<<<<<< HEAD
-			q = dev->q_tx[i];
-=======
 			q = dev->phy.q_tx[i];
->>>>>>> 356006a6
 			if (!q)
 				continue;
 
@@ -1101,25 +1059,12 @@
 				usb_kill_urb(q->entry[j].urb);
 		}
 
-<<<<<<< HEAD
-=======
 		mt76_worker_disable(&dev->tx_worker);
 
->>>>>>> 356006a6
 		/* On device removal we maight queue skb's, but mt76u_tx_kick()
 		 * will fail to submit urb, cleanup those skb's manually.
 		 */
 		for (i = 0; i < IEEE80211_NUM_ACS; i++) {
-<<<<<<< HEAD
-			q = dev->q_tx[i];
-			if (!q)
-				continue;
-
-			entry = q->entry[q->tail];
-			q->entry[q->tail].done = false;
-
-			mt76_queue_tx_complete(dev, q, &entry);
-=======
 			q = dev->phy.q_tx[i];
 			if (!q)
 				continue;
@@ -1129,7 +1074,6 @@
 				q->entry[q->tail].done = false;
 				mt76_queue_tx_complete(dev, q, &entry);
 			}
->>>>>>> 356006a6
 		}
 
 		mt76_worker_enable(&dev->tx_worker);
@@ -1138,11 +1082,7 @@
 	cancel_work_sync(&dev->usb.stat_work);
 	clear_bit(MT76_READING_STATS, &dev->phy.state);
 
-<<<<<<< HEAD
-	mt76_worker_enable(&dev->tx_worker);
-=======
 	mt76_worker_enable(&dev->usb.status_worker);
->>>>>>> 356006a6
 
 	mt76_tx_status_check(dev, NULL, true);
 }
@@ -1193,11 +1133,6 @@
 	mt76u_ops.rmw = ext ? mt76u_rmw_ext : mt76u_rmw;
 	mt76u_ops.write_copy = ext ? mt76u_copy_ext : mt76u_copy;
 
-<<<<<<< HEAD
-	dev->tx_worker.fn = mt76u_tx_worker;
-	tasklet_init(&usb->rx_tasklet, mt76u_rx_tasklet, (unsigned long)dev);
-=======
->>>>>>> 356006a6
 	INIT_WORK(&usb->stat_work, mt76u_tx_status_data);
 
 	usb->data_len = usb_maxpacket(udev, usb_sndctrlpipe(udev, 0), 1);
