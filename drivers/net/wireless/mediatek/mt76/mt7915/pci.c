// SPDX-License-Identifier: ISC
/* Copyright (C) 2020 MediaTek Inc.
 *
 * Author: Ryder Lee <ryder.lee@mediatek.com>
 */

#include <linux/kernel.h>
#include <linux/module.h>
#include <linux/pci.h>

#include "mt7915.h"
#include "mac.h"
#include "../trace.h"

static const struct pci_device_id mt7915_pci_device_table[] = {
	{ PCI_DEVICE(0x14c3, 0x7915) },
	{ },
};

static void
mt7915_rx_poll_complete(struct mt76_dev *mdev, enum mt76_rxq_id q)
{
	struct mt7915_dev *dev = container_of(mdev, struct mt7915_dev, mt76);
	static const u32 rx_irq_mask[] = {
		[MT_RXQ_MAIN] = MT_INT_RX_DONE_DATA0,
		[MT_RXQ_EXT] = MT_INT_RX_DONE_DATA1,
		[MT_RXQ_MCU] = MT_INT_RX_DONE_WM,
		[MT_RXQ_MCU_WA] = MT_INT_RX_DONE_WA,
	};

	mt7915_irq_enable(dev, rx_irq_mask[q]);
}

/* TODO: support 2/4/6/8 MSI-X vectors */
static irqreturn_t mt7915_irq_handler(int irq, void *dev_instance)
{
	struct mt7915_dev *dev = dev_instance;
	u32 intr, mask;

	intr = mt76_rr(dev, MT_INT_SOURCE_CSR);
	intr &= dev->mt76.mmio.irqmask;
	mt76_wr(dev, MT_INT_SOURCE_CSR, intr);

	if (!test_bit(MT76_STATE_INITIALIZED, &dev->mphy.state))
		return IRQ_NONE;

	trace_dev_irq(&dev->mt76, intr, dev->mt76.mmio.irqmask);

	mask = intr & MT_INT_RX_DONE_ALL;
	if (intr & MT_INT_TX_DONE_MCU)
		mask |= MT_INT_TX_DONE_MCU;
<<<<<<< HEAD

	mt7915_irq_disable(dev, mask);

	if (intr & MT_INT_TX_DONE_MCU)
		napi_schedule(&dev->mt76.tx_napi);

	if (intr & MT_INT_RX_DONE_DATA)
		napi_schedule(&dev->mt76.napi[0]);

	if (intr & MT_INT_RX_DONE_WM)
		napi_schedule(&dev->mt76.napi[1]);

	if (intr & MT_INT_RX_DONE_WA)
		napi_schedule(&dev->mt76.napi[2]);
=======

	mt7915_irq_disable(dev, mask);

	if (intr & MT_INT_TX_DONE_MCU)
		napi_schedule(&dev->mt76.tx_napi);

	if (intr & MT_INT_RX_DONE_DATA0)
		napi_schedule(&dev->mt76.napi[MT_RXQ_MAIN]);

	if (intr & MT_INT_RX_DONE_DATA1)
		napi_schedule(&dev->mt76.napi[MT_RXQ_EXT]);

	if (intr & MT_INT_RX_DONE_WM)
		napi_schedule(&dev->mt76.napi[MT_RXQ_MCU]);

	if (intr & MT_INT_RX_DONE_WA)
		napi_schedule(&dev->mt76.napi[MT_RXQ_MCU_WA]);
>>>>>>> 356006a6

	if (intr & MT_INT_MCU_CMD) {
		u32 val = mt76_rr(dev, MT_MCU_CMD);

		mt76_wr(dev, MT_MCU_CMD, val);
		if (val & MT_MCU_CMD_ERROR_MASK) {
			dev->reset_state = val;
			ieee80211_queue_work(mt76_hw(dev), &dev->reset_work);
			wake_up(&dev->reset_wait);
		}
	}

	return IRQ_HANDLED;
}

static int
mt7915_alloc_device(struct pci_dev *pdev, struct mt7915_dev *dev)
{
#define NUM_BANDS	2
	int i;
	s8 **sku;

	sku = devm_kzalloc(&pdev->dev, NUM_BANDS * sizeof(*sku), GFP_KERNEL);
	if (!sku)
		return -ENOMEM;

	for (i = 0; i < NUM_BANDS; i++) {
		sku[i] = devm_kzalloc(&pdev->dev, MT7915_SKU_TABLE_SIZE *
				      sizeof(**sku), GFP_KERNEL);
		if (!sku[i])
			return -ENOMEM;
	}
	dev->rate_power = sku;

	return 0;
}

static int mt7915_pci_probe(struct pci_dev *pdev,
			    const struct pci_device_id *id)
{
	static const struct mt76_driver_ops drv_ops = {
		/* txwi_size = txd size + txp size */
		.txwi_size = MT_TXD_SIZE + sizeof(struct mt7915_txp),
		.drv_flags = MT_DRV_TXWI_NO_FREE | MT_DRV_HW_MGMT_TXQ |
			     MT_DRV_AMSDU_OFFLOAD,
		.survey_flags = SURVEY_INFO_TIME_TX |
				SURVEY_INFO_TIME_RX |
				SURVEY_INFO_TIME_BSS_RX,
		.tx_prepare_skb = mt7915_tx_prepare_skb,
		.tx_complete_skb = mt7915_tx_complete_skb,
		.rx_skb = mt7915_queue_rx_skb,
		.rx_poll_complete = mt7915_rx_poll_complete,
		.sta_ps = mt7915_sta_ps,
		.sta_add = mt7915_mac_sta_add,
		.sta_remove = mt7915_mac_sta_remove,
		.update_survey = mt7915_update_channel,
	};
	struct mt7915_dev *dev;
	struct mt76_dev *mdev;
	int ret;

	ret = pcim_enable_device(pdev);
	if (ret)
		return ret;

	ret = pcim_iomap_regions(pdev, BIT(0), pci_name(pdev));
	if (ret)
		return ret;

	pci_set_master(pdev);

	ret = pci_set_dma_mask(pdev, DMA_BIT_MASK(32));
	if (ret)
		return ret;

	mdev = mt76_alloc_device(&pdev->dev, sizeof(*dev), &mt7915_ops,
				 &drv_ops);
	if (!mdev)
		return -ENOMEM;

	dev = container_of(mdev, struct mt7915_dev, mt76);
	ret = mt7915_alloc_device(pdev, dev);
	if (ret)
		goto error;

	mt76_mmio_init(&dev->mt76, pcim_iomap_table(pdev)[0]);
	mdev->rev = (mt7915_l1_rr(dev, MT_HW_CHIPID) << 16) |
		    (mt7915_l1_rr(dev, MT_HW_REV) & 0xff);
	dev_dbg(mdev->dev, "ASIC revision: %04x\n", mdev->rev);

	mt76_wr(dev, MT_INT_MASK_CSR, 0);

	/* master switch of PCIe tnterrupt enable */
	mt7915_l1_wr(dev, MT_PCIE_MAC_INT_ENABLE, 0xff);

	ret = devm_request_irq(mdev->dev, pdev->irq, mt7915_irq_handler,
			       IRQF_SHARED, KBUILD_MODNAME, dev);
	if (ret)
		goto error;

	ret = mt7915_register_device(dev);
	if (ret)
		goto error;

	return 0;
error:
	mt76_free_device(&dev->mt76);

	return ret;
}

static void mt7915_pci_remove(struct pci_dev *pdev)
{
	struct mt76_dev *mdev = pci_get_drvdata(pdev);
	struct mt7915_dev *dev = container_of(mdev, struct mt7915_dev, mt76);

	mt7915_unregister_device(dev);
}

struct pci_driver mt7915_pci_driver = {
	.name		= KBUILD_MODNAME,
	.id_table	= mt7915_pci_device_table,
	.probe		= mt7915_pci_probe,
	.remove		= mt7915_pci_remove,
};

module_pci_driver(mt7915_pci_driver);

MODULE_DEVICE_TABLE(pci, mt7915_pci_device_table);
MODULE_FIRMWARE(MT7915_FIRMWARE_WA);
MODULE_FIRMWARE(MT7915_FIRMWARE_WM);
MODULE_FIRMWARE(MT7915_ROM_PATCH);
MODULE_LICENSE("Dual BSD/GPL");<|MERGE_RESOLUTION|>--- conflicted
+++ resolved
@@ -49,28 +49,12 @@
 	mask = intr & MT_INT_RX_DONE_ALL;
 	if (intr & MT_INT_TX_DONE_MCU)
 		mask |= MT_INT_TX_DONE_MCU;
-<<<<<<< HEAD
 
 	mt7915_irq_disable(dev, mask);
 
 	if (intr & MT_INT_TX_DONE_MCU)
 		napi_schedule(&dev->mt76.tx_napi);
 
-	if (intr & MT_INT_RX_DONE_DATA)
-		napi_schedule(&dev->mt76.napi[0]);
-
-	if (intr & MT_INT_RX_DONE_WM)
-		napi_schedule(&dev->mt76.napi[1]);
-
-	if (intr & MT_INT_RX_DONE_WA)
-		napi_schedule(&dev->mt76.napi[2]);
-=======
-
-	mt7915_irq_disable(dev, mask);
-
-	if (intr & MT_INT_TX_DONE_MCU)
-		napi_schedule(&dev->mt76.tx_napi);
-
 	if (intr & MT_INT_RX_DONE_DATA0)
 		napi_schedule(&dev->mt76.napi[MT_RXQ_MAIN]);
 
@@ -82,7 +66,6 @@
 
 	if (intr & MT_INT_RX_DONE_WA)
 		napi_schedule(&dev->mt76.napi[MT_RXQ_MCU_WA]);
->>>>>>> 356006a6
 
 	if (intr & MT_INT_MCU_CMD) {
 		u32 val = mt76_rr(dev, MT_MCU_CMD);
