/******************************************************************************
 *
 * This file is provided under a dual BSD/GPLv2 license.  When using or
 * redistributing this file, you may do so under either license.
 *
 * GPL LICENSE SUMMARY
 *
 * Copyright(c) 2012 - 2014 Intel Corporation. All rights reserved.
 *
 * This program is free software; you can redistribute it and/or modify
 * it under the terms of version 2 of the GNU General Public License as
 * published by the Free Software Foundation.
 *
 * This program is distributed in the hope that it will be useful, but
 * WITHOUT ANY WARRANTY; without even the implied warranty of
 * MERCHANTABILITY or FITNESS FOR A PARTICULAR PURPOSE.  See the GNU
 * General Public License for more details.
 *
 * You should have received a copy of the GNU General Public License
 * along with this program; if not, write to the Free Software
 * Foundation, Inc., 51 Franklin Street, Fifth Floor, Boston, MA 02110,
 * USA
 *
 * The full GNU General Public License is included in this distribution
 * in the file called COPYING.
 *
 * Contact Information:
 *  Intel Linux Wireless <ilw@linux.intel.com>
 * Intel Corporation, 5200 N.E. Elam Young Parkway, Hillsboro, OR 97124-6497
 *
 * BSD LICENSE
 *
 * Copyright(c) 2012 - 2014 Intel Corporation. All rights reserved.
 * All rights reserved.
 *
 * Redistribution and use in source and binary forms, with or without
 * modification, are permitted provided that the following conditions
 * are met:
 *
 *  * Redistributions of source code must retain the above copyright
 *    notice, this list of conditions and the following disclaimer.
 *  * Redistributions in binary form must reproduce the above copyright
 *    notice, this list of conditions and the following disclaimer in
 *    the documentation and/or other materials provided with the
 *    distribution.
 *  * Neither the name Intel Corporation nor the names of its
 *    contributors may be used to endorse or promote products derived
 *    from this software without specific prior written permission.
 *
 * THIS SOFTWARE IS PROVIDED BY THE COPYRIGHT HOLDERS AND CONTRIBUTORS
 * "AS IS" AND ANY EXPRESS OR IMPLIED WARRANTIES, INCLUDING, BUT NOT
 * LIMITED TO, THE IMPLIED WARRANTIES OF MERCHANTABILITY AND FITNESS FOR
 * A PARTICULAR PURPOSE ARE DISCLAIMED. IN NO EVENT SHALL THE COPYRIGHT
 * OWNER OR CONTRIBUTORS BE LIABLE FOR ANY DIRECT, INDIRECT, INCIDENTAL,
 * SPECIAL, EXEMPLARY, OR CONSEQUENTIAL DAMAGES (INCLUDING, BUT NOT
 * LIMITED TO, PROCUREMENT OF SUBSTITUTE GOODS OR SERVICES; LOSS OF USE,
 * DATA, OR PROFITS; OR BUSINESS INTERRUPTION) HOWEVER CAUSED AND ON ANY
 * THEORY OF LIABILITY, WHETHER IN CONTRACT, STRICT LIABILITY, OR TORT
 * (INCLUDING NEGLIGENCE OR OTHERWISE) ARISING IN ANY WAY OUT OF THE USE
 * OF THIS SOFTWARE, EVEN IF ADVISED OF THE POSSIBILITY OF SUCH DAMAGE.
 *
 *****************************************************************************/
#include <linux/firmware.h>
#include "iwl-trans.h"
#include "mvm.h"
#include "iwl-eeprom-parse.h"
#include "iwl-eeprom-read.h"
#include "iwl-nvm-parse.h"

/* Default NVM size to read */
#define IWL_NVM_DEFAULT_CHUNK_SIZE (2*1024)
#define IWL_MAX_NVM_SECTION_SIZE 7000

#define NVM_WRITE_OPCODE 1
#define NVM_READ_OPCODE 0

/*
 * prepare the NVM host command w/ the pointers to the nvm buffer
 * and send it to fw
 */
static int iwl_nvm_write_chunk(struct iwl_mvm *mvm, u16 section,
			       u16 offset, u16 length, const u8 *data)
{
	struct iwl_nvm_access_cmd nvm_access_cmd = {
		.offset = cpu_to_le16(offset),
		.length = cpu_to_le16(length),
		.type = cpu_to_le16(section),
		.op_code = NVM_WRITE_OPCODE,
	};
	struct iwl_host_cmd cmd = {
		.id = NVM_ACCESS_CMD,
		.len = { sizeof(struct iwl_nvm_access_cmd), length },
		.flags = CMD_SYNC | CMD_SEND_IN_RFKILL,
		.data = { &nvm_access_cmd, data },
		/* data may come from vmalloc, so use _DUP */
		.dataflags = { 0, IWL_HCMD_DFL_DUP },
	};

	return iwl_mvm_send_cmd(mvm, &cmd);
}

static int iwl_nvm_read_chunk(struct iwl_mvm *mvm, u16 section,
			      u16 offset, u16 length, u8 *data)
{
	struct iwl_nvm_access_cmd nvm_access_cmd = {
		.offset = cpu_to_le16(offset),
		.length = cpu_to_le16(length),
		.type = cpu_to_le16(section),
		.op_code = NVM_READ_OPCODE,
	};
	struct iwl_nvm_access_resp *nvm_resp;
	struct iwl_rx_packet *pkt;
	struct iwl_host_cmd cmd = {
		.id = NVM_ACCESS_CMD,
		.flags = CMD_SYNC | CMD_WANT_SKB | CMD_SEND_IN_RFKILL,
		.data = { &nvm_access_cmd, },
	};
	int ret, bytes_read, offset_read;
	u8 *resp_data;

	cmd.len[0] = sizeof(struct iwl_nvm_access_cmd);

	ret = iwl_mvm_send_cmd(mvm, &cmd);
	if (ret)
		return ret;

	pkt = cmd.resp_pkt;
	if (pkt->hdr.flags & IWL_CMD_FAILED_MSK) {
		IWL_ERR(mvm, "Bad return from NVM_ACCES_COMMAND (0x%08X)\n",
			pkt->hdr.flags);
		ret = -EIO;
		goto exit;
	}

	/* Extract NVM response */
	nvm_resp = (void *)pkt->data;
	ret = le16_to_cpu(nvm_resp->status);
	bytes_read = le16_to_cpu(nvm_resp->length);
	offset_read = le16_to_cpu(nvm_resp->offset);
	resp_data = nvm_resp->data;
	if (ret) {
		IWL_ERR(mvm,
			"NVM access command failed with status %d (device: %s)\n",
			ret, mvm->cfg->name);
		ret = -EINVAL;
		goto exit;
	}

	if (offset_read != offset) {
		IWL_ERR(mvm, "NVM ACCESS response with invalid offset %d\n",
			offset_read);
		ret = -EINVAL;
		goto exit;
	}

	/* Write data to NVM */
	memcpy(data + offset, resp_data, bytes_read);
	ret = bytes_read;

exit:
	iwl_free_resp(&cmd);
	return ret;
}

static int iwl_nvm_write_section(struct iwl_mvm *mvm, u16 section,
				 const u8 *data, u16 length)
{
	int offset = 0;

	/* copy data in chunks of 2k (and remainder if any) */

	while (offset < length) {
		int chunk_size, ret;

		chunk_size = min(IWL_NVM_DEFAULT_CHUNK_SIZE,
				 length - offset);

		ret = iwl_nvm_write_chunk(mvm, section, offset,
					  chunk_size, data + offset);
		if (ret < 0)
			return ret;

		offset += chunk_size;
	}

	return 0;
}

/*
 * Reads an NVM section completely.
 * NICs prior to 7000 family doesn't have a real NVM, but just read
 * section 0 which is the EEPROM. Because the EEPROM reading is unlimited
 * by uCode, we need to manually check in this case that we don't
 * overflow and try to read more than the EEPROM size.
 * For 7000 family NICs, we supply the maximal size we can read, and
 * the uCode fills the response with as much data as we can,
 * without overflowing, so no check is needed.
 */
static int iwl_nvm_read_section(struct iwl_mvm *mvm, u16 section,
				u8 *data)
{
	u16 length, offset = 0;
	int ret;

	/* Set nvm section read length */
	length = IWL_NVM_DEFAULT_CHUNK_SIZE;

	ret = length;

	/* Read the NVM until exhausted (reading less than requested) */
	while (ret == length) {
		ret = iwl_nvm_read_chunk(mvm, section, offset, length, data);
		if (ret < 0) {
			IWL_ERR(mvm,
				"Cannot read NVM from section %d offset %d, length %d\n",
				section, offset, length);
			return ret;
		}
		offset += ret;
	}

	IWL_DEBUG_EEPROM(mvm->trans->dev,
			 "NVM section %d read completed\n", section);
	return offset;
}

static struct iwl_nvm_data *
iwl_parse_nvm_sections(struct iwl_mvm *mvm)
{
	struct iwl_nvm_section *sections = mvm->nvm_sections;
	const __le16 *hw, *sw, *calib, *regulatory, *mac_override;

	/* Checking for required sections */
<<<<<<< HEAD
	if (!mvm->nvm_sections[NVM_SECTION_TYPE_SW].data ||
	    !mvm->nvm_sections[mvm->cfg->nvm_hw_section_num].data) {
		IWL_ERR(mvm, "Can't parse empty NVM sections\n");
		return NULL;
=======
	if (mvm->trans->cfg->device_family != IWL_DEVICE_FAMILY_8000) {
		if (!mvm->nvm_sections[NVM_SECTION_TYPE_SW].data ||
		    !mvm->nvm_sections[mvm->cfg->nvm_hw_section_num].data) {
			IWL_ERR(mvm, "Can't parse empty NVM sections\n");
			return NULL;
		}
	} else {
		if (!mvm->nvm_sections[NVM_SECTION_TYPE_SW].data ||
		    !mvm->nvm_sections[NVM_SECTION_TYPE_MAC_OVERRIDE].data ||
		    !mvm->nvm_sections[NVM_SECTION_TYPE_REGULATORY].data) {
			IWL_ERR(mvm,
				"Can't parse empty family 8000 NVM sections\n");
			return NULL;
		}
>>>>>>> 4e3b3bcd
	}

	if (WARN_ON(!mvm->cfg))
		return NULL;

	hw = (const __le16 *)sections[mvm->cfg->nvm_hw_section_num].data;
	sw = (const __le16 *)sections[NVM_SECTION_TYPE_SW].data;
	calib = (const __le16 *)sections[NVM_SECTION_TYPE_CALIBRATION].data;
	regulatory = (const __le16 *)sections[NVM_SECTION_TYPE_REGULATORY].data;
	mac_override =
		(const __le16 *)sections[NVM_SECTION_TYPE_MAC_OVERRIDE].data;

	return iwl_parse_nvm_data(mvm->trans->dev, mvm->cfg, hw, sw, calib,
				  regulatory, mac_override,
				  mvm->fw->valid_tx_ant,
				  mvm->fw->valid_rx_ant);
}

#define MAX_NVM_FILE_LEN	16384

/*
 * Reads external NVM from a file into mvm->nvm_sections
 *
 * HOW TO CREATE THE NVM FILE FORMAT:
 * ------------------------------
 * 1. create hex file, format:
 *      3800 -> header
 *      0000 -> header
 *      5a40 -> data
 *
 *   rev - 6 bit (word1)
 *   len - 10 bit (word1)
 *   id - 4 bit (word2)
 *   rsv - 12 bit (word2)
 *
 * 2. flip 8bits with 8 bits per line to get the right NVM file format
 *
 * 3. create binary file from the hex file
 *
 * 4. save as "iNVM_xxx.bin" under /lib/firmware
 */
static int iwl_mvm_read_external_nvm(struct iwl_mvm *mvm)
{
	int ret, section_size;
	u16 section_id;
	const struct firmware *fw_entry;
	const struct {
		__le16 word1;
		__le16 word2;
		u8 data[];
	} *file_sec;
	const u8 *eof, *temp;

#define NVM_WORD1_LEN(x) (8 * (x & 0x03FF))
#define NVM_WORD2_ID(x) (x >> 12)
#define NVM_WORD2_LEN_FAMILY_8000(x) (2 * ((x & 0xFF) << 8 | x >> 8))
#define NVM_WORD1_ID_FAMILY_8000(x) (x >> 4)

	IWL_DEBUG_EEPROM(mvm->trans->dev, "Read from external NVM\n");

	/*
	 * Obtain NVM image via request_firmware. Since we already used
	 * request_firmware_nowait() for the firmware binary load and only
	 * get here after that we assume the NVM request can be satisfied
	 * synchronously.
	 */
	ret = request_firmware(&fw_entry, iwlwifi_mod_params.nvm_file,
			       mvm->trans->dev);
	if (ret) {
		IWL_ERR(mvm, "ERROR: %s isn't available %d\n",
			iwlwifi_mod_params.nvm_file, ret);
		return ret;
	}

	IWL_INFO(mvm, "Loaded NVM file %s (%zu bytes)\n",
		 iwlwifi_mod_params.nvm_file, fw_entry->size);

	if (fw_entry->size < sizeof(*file_sec)) {
		IWL_ERR(mvm, "NVM file too small\n");
		ret = -EINVAL;
		goto out;
	}

	if (fw_entry->size > MAX_NVM_FILE_LEN) {
		IWL_ERR(mvm, "NVM file too large\n");
		ret = -EINVAL;
		goto out;
	}

	eof = fw_entry->data + fw_entry->size;

	file_sec = (void *)fw_entry->data;

	while (true) {
		if (file_sec->data > eof) {
			IWL_ERR(mvm,
				"ERROR - NVM file too short for section header\n");
			ret = -EINVAL;
			break;
		}

		/* check for EOF marker */
		if (!file_sec->word1 && !file_sec->word2) {
			ret = 0;
			break;
		}

		if (mvm->trans->cfg->device_family != IWL_DEVICE_FAMILY_8000) {
			section_size =
				2 * NVM_WORD1_LEN(le16_to_cpu(file_sec->word1));
			section_id = NVM_WORD2_ID(le16_to_cpu(file_sec->word2));
		} else {
			section_size = 2 * NVM_WORD2_LEN_FAMILY_8000(
						le16_to_cpu(file_sec->word2));
			section_id = NVM_WORD1_ID_FAMILY_8000(
						le16_to_cpu(file_sec->word1));
		}

		if (section_size > IWL_MAX_NVM_SECTION_SIZE) {
			IWL_ERR(mvm, "ERROR - section too large (%d)\n",
				section_size);
			ret = -EINVAL;
			break;
		}

		if (!section_size) {
			IWL_ERR(mvm, "ERROR - section empty\n");
			ret = -EINVAL;
			break;
		}

		if (file_sec->data + section_size > eof) {
			IWL_ERR(mvm,
				"ERROR - NVM file too short for section (%d bytes)\n",
				section_size);
			ret = -EINVAL;
			break;
		}

		if (WARN(section_id >= NVM_MAX_NUM_SECTIONS,
			 "Invalid NVM section ID %d\n", section_id)) {
			ret = -EINVAL;
			break;
		}

		temp = kmemdup(file_sec->data, section_size, GFP_KERNEL);
		if (!temp) {
			ret = -ENOMEM;
			break;
		}
		mvm->nvm_sections[section_id].data = temp;
		mvm->nvm_sections[section_id].length = section_size;

		/* advance to the next section */
		file_sec = (void *)(file_sec->data + section_size);
	}
out:
	release_firmware(fw_entry);
	return ret;
}

/* Loads the NVM data stored in mvm->nvm_sections into the NIC */
int iwl_mvm_load_nvm_to_nic(struct iwl_mvm *mvm)
{
	int i, ret = 0;
	struct iwl_nvm_section *sections = mvm->nvm_sections;

	IWL_DEBUG_EEPROM(mvm->trans->dev, "'Write to NVM\n");

	for (i = 0; i < ARRAY_SIZE(mvm->nvm_sections); i++) {
		if (!mvm->nvm_sections[i].data || !mvm->nvm_sections[i].length)
			continue;
		ret = iwl_nvm_write_section(mvm, i, sections[i].data,
					    sections[i].length);
		if (ret < 0) {
			IWL_ERR(mvm, "iwl_mvm_send_cmd failed: %d\n", ret);
			break;
		}
	}
	return ret;
}

int iwl_nvm_init(struct iwl_mvm *mvm)
{
	int ret, i, section;
	u8 *nvm_buffer, *temp;
	int nvm_to_read[NVM_MAX_NUM_SECTIONS];
	int num_of_sections_to_read;

	if (WARN_ON_ONCE(mvm->cfg->nvm_hw_section_num >= NVM_MAX_NUM_SECTIONS))
		return -EINVAL;

	if (WARN_ON_ONCE(mvm->cfg->nvm_hw_section_num >= NVM_MAX_NUM_SECTIONS))
		return -EINVAL;

	/* load external NVM if configured */
	if (iwlwifi_mod_params.nvm_file) {
		/* move to External NVM flow */
		ret = iwl_mvm_read_external_nvm(mvm);
		if (ret)
			return ret;
	} else {
		/* list of NVM sections we are allowed/need to read */
<<<<<<< HEAD
		int nvm_to_read[] = {
			mvm->cfg->nvm_hw_section_num,
			NVM_SECTION_TYPE_SW,
			NVM_SECTION_TYPE_CALIBRATION,
			NVM_SECTION_TYPE_PRODUCTION,
		};
=======
		if (mvm->trans->cfg->device_family != IWL_DEVICE_FAMILY_8000) {
			nvm_to_read[0] = mvm->cfg->nvm_hw_section_num;
			nvm_to_read[1] = NVM_SECTION_TYPE_SW;
			nvm_to_read[2] = NVM_SECTION_TYPE_CALIBRATION;
			nvm_to_read[3] = NVM_SECTION_TYPE_PRODUCTION;
			num_of_sections_to_read = 4;
		} else {
			nvm_to_read[0] = NVM_SECTION_TYPE_SW;
			nvm_to_read[1] = NVM_SECTION_TYPE_CALIBRATION;
			nvm_to_read[2] = NVM_SECTION_TYPE_PRODUCTION;
			nvm_to_read[3] = NVM_SECTION_TYPE_REGULATORY;
			nvm_to_read[4] = NVM_SECTION_TYPE_MAC_OVERRIDE;
			num_of_sections_to_read = 5;
		}
>>>>>>> 4e3b3bcd

		/* Read From FW NVM */
		IWL_DEBUG_EEPROM(mvm->trans->dev, "Read from NVM\n");

		/* TODO: find correct NVM max size for a section */
		nvm_buffer = kmalloc(mvm->cfg->base_params->eeprom_size,
				     GFP_KERNEL);
		if (!nvm_buffer)
			return -ENOMEM;
		for (i = 0; i < num_of_sections_to_read; i++) {
			section = nvm_to_read[i];
			/* we override the constness for initial read */
			ret = iwl_nvm_read_section(mvm, section, nvm_buffer);
			if (ret < 0)
				break;
			temp = kmemdup(nvm_buffer, ret, GFP_KERNEL);
			if (!temp) {
				ret = -ENOMEM;
				break;
			}
			mvm->nvm_sections[section].data = temp;
			mvm->nvm_sections[section].length = ret;

#ifdef CONFIG_IWLWIFI_DEBUGFS
			switch (section) {
			case NVM_SECTION_TYPE_SW:
				mvm->nvm_sw_blob.data = temp;
				mvm->nvm_sw_blob.size  = ret;
				break;
			case NVM_SECTION_TYPE_CALIBRATION:
				mvm->nvm_calib_blob.data = temp;
				mvm->nvm_calib_blob.size  = ret;
				break;
			case NVM_SECTION_TYPE_PRODUCTION:
				mvm->nvm_prod_blob.data = temp;
				mvm->nvm_prod_blob.size  = ret;
				break;
			default:
				if (section == mvm->cfg->nvm_hw_section_num) {
					mvm->nvm_hw_blob.data = temp;
					mvm->nvm_hw_blob.size = ret;
					break;
				}
				WARN(1, "section: %d", section);
			}
#endif
		}
		kfree(nvm_buffer);
		if (ret < 0)
			return ret;
	}

	mvm->nvm_data = iwl_parse_nvm_sections(mvm);
	if (!mvm->nvm_data)
		return -ENODATA;

	return 0;
}<|MERGE_RESOLUTION|>--- conflicted
+++ resolved
@@ -231,12 +231,6 @@
 	const __le16 *hw, *sw, *calib, *regulatory, *mac_override;
 
 	/* Checking for required sections */
-<<<<<<< HEAD
-	if (!mvm->nvm_sections[NVM_SECTION_TYPE_SW].data ||
-	    !mvm->nvm_sections[mvm->cfg->nvm_hw_section_num].data) {
-		IWL_ERR(mvm, "Can't parse empty NVM sections\n");
-		return NULL;
-=======
 	if (mvm->trans->cfg->device_family != IWL_DEVICE_FAMILY_8000) {
 		if (!mvm->nvm_sections[NVM_SECTION_TYPE_SW].data ||
 		    !mvm->nvm_sections[mvm->cfg->nvm_hw_section_num].data) {
@@ -251,7 +245,6 @@
 				"Can't parse empty family 8000 NVM sections\n");
 			return NULL;
 		}
->>>>>>> 4e3b3bcd
 	}
 
 	if (WARN_ON(!mvm->cfg))
@@ -444,9 +437,6 @@
 	if (WARN_ON_ONCE(mvm->cfg->nvm_hw_section_num >= NVM_MAX_NUM_SECTIONS))
 		return -EINVAL;
 
-	if (WARN_ON_ONCE(mvm->cfg->nvm_hw_section_num >= NVM_MAX_NUM_SECTIONS))
-		return -EINVAL;
-
 	/* load external NVM if configured */
 	if (iwlwifi_mod_params.nvm_file) {
 		/* move to External NVM flow */
@@ -455,14 +445,6 @@
 			return ret;
 	} else {
 		/* list of NVM sections we are allowed/need to read */
-<<<<<<< HEAD
-		int nvm_to_read[] = {
-			mvm->cfg->nvm_hw_section_num,
-			NVM_SECTION_TYPE_SW,
-			NVM_SECTION_TYPE_CALIBRATION,
-			NVM_SECTION_TYPE_PRODUCTION,
-		};
-=======
 		if (mvm->trans->cfg->device_family != IWL_DEVICE_FAMILY_8000) {
 			nvm_to_read[0] = mvm->cfg->nvm_hw_section_num;
 			nvm_to_read[1] = NVM_SECTION_TYPE_SW;
@@ -477,7 +459,6 @@
 			nvm_to_read[4] = NVM_SECTION_TYPE_MAC_OVERRIDE;
 			num_of_sections_to_read = 5;
 		}
->>>>>>> 4e3b3bcd
 
 		/* Read From FW NVM */
 		IWL_DEBUG_EEPROM(mvm->trans->dev, "Read from NVM\n");
