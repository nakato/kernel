--- conflicted
+++ resolved
@@ -91,12 +91,9 @@
 	int n_scan_plans;
 	struct cfg80211_sched_scan_plan *scan_plans;
 	bool iter_notif;
-<<<<<<< HEAD
-=======
 	struct cfg80211_scan_6ghz_params *scan_6ghz_params;
 	u32 n_6ghz_params;
 	bool scan_6ghz;
->>>>>>> 356006a6
 };
 
 static inline void *iwl_mvm_get_scan_req_umac_data(struct iwl_mvm *mvm)
