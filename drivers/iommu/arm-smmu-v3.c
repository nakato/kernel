--- conflicted
+++ resolved
@@ -2636,19 +2636,6 @@
 	/* And we're up. Go go go! */
 	of_iommu_set_ops(dev->of_node, &arm_smmu_ops);
 #ifdef CONFIG_PCI
-<<<<<<< HEAD
-	pci_request_acs();
-	ret = bus_set_iommu(&pci_bus_type, &arm_smmu_ops);
-	if (ret)
-		return ret;
-#endif
-#ifdef CONFIG_ARM_AMBA
-	ret = bus_set_iommu(&amba_bustype, &arm_smmu_ops);
-	if (ret)
-		return ret;
-#endif
-	return bus_set_iommu(&platform_bus_type, &arm_smmu_ops);
-=======
 	if (pci_bus_type.iommu_ops != &arm_smmu_ops) {
 		pci_request_acs();
 		ret = bus_set_iommu(&pci_bus_type, &arm_smmu_ops);
@@ -2669,7 +2656,6 @@
 			return ret;
 	}
 	return 0;
->>>>>>> d06e622d
 }
 
 static int arm_smmu_device_remove(struct platform_device *pdev)
