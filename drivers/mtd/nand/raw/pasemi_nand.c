--- conflicted
+++ resolved
@@ -150,11 +150,6 @@
 	chip->legacy.read_buf = pasemi_read_buf;
 	chip->legacy.write_buf = pasemi_write_buf;
 	chip->legacy.chip_delay = 0;
-<<<<<<< HEAD
-	chip->ecc.engine_type = NAND_ECC_ENGINE_TYPE_SOFT;
-	chip->ecc.algo = NAND_ECC_ALGO_HAMMING;
-=======
->>>>>>> 356006a6
 
 	/* Enable the following for a flash based bad block table */
 	chip->bbt_options = NAND_BBT_USE_FLASH;
