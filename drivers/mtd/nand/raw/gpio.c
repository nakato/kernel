// SPDX-License-Identifier: GPL-2.0-only
/*
 * Updated, and converted to generic GPIO based driver by Russell King.
 *
 * Written by Ben Dooks <ben@simtec.co.uk>
 *   Based on 2.4 version by Mark Whittaker
 *
 * © 2004 Simtec Electronics
 *
 * Device driver for NAND flash that uses a memory mapped interface to
 * read/write the NAND commands and data, and GPIO pins for control signals
 * (the DT binding refers to this as "GPIO assisted NAND flash")
 */

#include <linux/kernel.h>
#include <linux/err.h>
#include <linux/slab.h>
#include <linux/module.h>
#include <linux/platform_device.h>
#include <linux/gpio/consumer.h>
#include <linux/io.h>
#include <linux/mtd/mtd.h>
#include <linux/mtd/rawnand.h>
#include <linux/mtd/partitions.h>
#include <linux/mtd/nand-gpio.h>
#include <linux/of.h>
#include <linux/of_address.h>
#include <linux/delay.h>

struct gpiomtd {
	struct nand_controller	base;
	void __iomem		*io;
	void __iomem		*io_sync;
	struct nand_chip	nand_chip;
	struct gpio_nand_platdata plat;
	struct gpio_desc *nce; /* Optional chip enable */
	struct gpio_desc *cle;
	struct gpio_desc *ale;
	struct gpio_desc *rdy;
	struct gpio_desc *nwp; /* Optional write protection */
};

static inline struct gpiomtd *gpio_nand_getpriv(struct mtd_info *mtd)
{
	return container_of(mtd_to_nand(mtd), struct gpiomtd, nand_chip);
}


#ifdef CONFIG_ARM
/* gpio_nand_dosync()
 *
 * Make sure the GPIO state changes occur in-order with writes to NAND
 * memory region.
 * Needed on PXA due to bus-reordering within the SoC itself (see section on
 * I/O ordering in PXA manual (section 2.3, p35)
 */
static void gpio_nand_dosync(struct gpiomtd *gpiomtd)
{
	unsigned long tmp;

	if (gpiomtd->io_sync) {
		/*
		 * Linux memory barriers don't cater for what's required here.
		 * What's required is what's here - a read from a separate
		 * region with a dependency on that read.
		 */
		tmp = readl(gpiomtd->io_sync);
		asm volatile("mov %1, %0\n" : "=r" (tmp) : "r" (tmp));
	}
}
#else
static inline void gpio_nand_dosync(struct gpiomtd *gpiomtd) {}
#endif

static int gpio_nand_exec_instr(struct nand_chip *chip,
				const struct nand_op_instr *instr)
{
	struct gpiomtd *gpiomtd = gpio_nand_getpriv(nand_to_mtd(chip));
	unsigned int i;

	switch (instr->type) {
	case NAND_OP_CMD_INSTR:
		gpio_nand_dosync(gpiomtd);
		gpiod_set_value(gpiomtd->cle, 1);
		gpio_nand_dosync(gpiomtd);
		writeb(instr->ctx.cmd.opcode, gpiomtd->io);
		gpio_nand_dosync(gpiomtd);
		gpiod_set_value(gpiomtd->cle, 0);
		return 0;

	case NAND_OP_ADDR_INSTR:
		gpio_nand_dosync(gpiomtd);
		gpiod_set_value(gpiomtd->ale, 1);
		gpio_nand_dosync(gpiomtd);
		for (i = 0; i < instr->ctx.addr.naddrs; i++)
			writeb(instr->ctx.addr.addrs[i], gpiomtd->io);
		gpio_nand_dosync(gpiomtd);
		gpiod_set_value(gpiomtd->ale, 0);
		return 0;

	case NAND_OP_DATA_IN_INSTR:
		gpio_nand_dosync(gpiomtd);
		if ((chip->options & NAND_BUSWIDTH_16) &&
		    !instr->ctx.data.force_8bit)
			ioread16_rep(gpiomtd->io, instr->ctx.data.buf.in,
				     instr->ctx.data.len / 2);
		else
			ioread8_rep(gpiomtd->io, instr->ctx.data.buf.in,
				    instr->ctx.data.len);
		return 0;

	case NAND_OP_DATA_OUT_INSTR:
		gpio_nand_dosync(gpiomtd);
		if ((chip->options & NAND_BUSWIDTH_16) &&
		    !instr->ctx.data.force_8bit)
			iowrite16_rep(gpiomtd->io, instr->ctx.data.buf.out,
				      instr->ctx.data.len / 2);
		else
			iowrite8_rep(gpiomtd->io, instr->ctx.data.buf.out,
				     instr->ctx.data.len);
		return 0;

	case NAND_OP_WAITRDY_INSTR:
		if (!gpiomtd->rdy)
			return nand_soft_waitrdy(chip, instr->ctx.waitrdy.timeout_ms);

		return nand_gpio_waitrdy(chip, gpiomtd->rdy,
					 instr->ctx.waitrdy.timeout_ms);

	default:
		return -EINVAL;
	}

	return 0;
}

static int gpio_nand_exec_op(struct nand_chip *chip,
			     const struct nand_operation *op,
			     bool check_only)
{
	struct gpiomtd *gpiomtd = gpio_nand_getpriv(nand_to_mtd(chip));
	unsigned int i;
	int ret = 0;

	if (check_only)
		return 0;

	gpio_nand_dosync(gpiomtd);
	gpiod_set_value(gpiomtd->nce, 0);
	for (i = 0; i < op->ninstrs; i++) {
		ret = gpio_nand_exec_instr(chip, &op->instrs[i]);
		if (ret)
			break;

		if (op->instrs[i].delay_ns)
			ndelay(op->instrs[i].delay_ns);
	}
	gpio_nand_dosync(gpiomtd);
	gpiod_set_value(gpiomtd->nce, 1);

	return ret;
}

static int gpio_nand_attach_chip(struct nand_chip *chip)
{
	chip->ecc.engine_type = NAND_ECC_ENGINE_TYPE_SOFT;

	if (chip->ecc.algo == NAND_ECC_ALGO_UNKNOWN)
		chip->ecc.algo = NAND_ECC_ALGO_HAMMING;

	return 0;
}

static const struct nand_controller_ops gpio_nand_ops = {
	.exec_op = gpio_nand_exec_op,
	.attach_chip = gpio_nand_attach_chip,
};

#ifdef CONFIG_OF
static const struct of_device_id gpio_nand_id_table[] = {
	{ .compatible = "gpio-control-nand" },
	{}
};
MODULE_DEVICE_TABLE(of, gpio_nand_id_table);

static int gpio_nand_get_config_of(const struct device *dev,
				   struct gpio_nand_platdata *plat)
{
	u32 val;

	if (!dev->of_node)
		return -ENODEV;

	if (!of_property_read_u32(dev->of_node, "bank-width", &val)) {
		if (val == 2) {
			plat->options |= NAND_BUSWIDTH_16;
		} else if (val != 1) {
			dev_err(dev, "invalid bank-width %u\n", val);
			return -EINVAL;
		}
	}

	if (!of_property_read_u32(dev->of_node, "chip-delay", &val))
		plat->chip_delay = val;

	return 0;
}

static struct resource *gpio_nand_get_io_sync_of(struct platform_device *pdev)
{
	struct resource *r;
	u64 addr;

	if (of_property_read_u64(pdev->dev.of_node,
				       "gpio-control-nand,io-sync-reg", &addr))
		return NULL;

	r = devm_kzalloc(&pdev->dev, sizeof(*r), GFP_KERNEL);
	if (!r)
		return NULL;

	r->start = addr;
	r->end = r->start + 0x3;
	r->flags = IORESOURCE_MEM;

	return r;
}
#else /* CONFIG_OF */
static inline int gpio_nand_get_config_of(const struct device *dev,
					  struct gpio_nand_platdata *plat)
{
	return -ENOSYS;
}

static inline struct resource *
gpio_nand_get_io_sync_of(struct platform_device *pdev)
{
	return NULL;
}
#endif /* CONFIG_OF */

static inline int gpio_nand_get_config(const struct device *dev,
				       struct gpio_nand_platdata *plat)
{
	int ret = gpio_nand_get_config_of(dev, plat);

	if (!ret)
		return ret;

	if (dev_get_platdata(dev)) {
		memcpy(plat, dev_get_platdata(dev), sizeof(*plat));
		return 0;
	}

	return -EINVAL;
}

static inline struct resource *
gpio_nand_get_io_sync(struct platform_device *pdev)
{
	struct resource *r = gpio_nand_get_io_sync_of(pdev);

	if (r)
		return r;

	return platform_get_resource(pdev, IORESOURCE_MEM, 1);
}

static int gpio_nand_remove(struct platform_device *pdev)
{
	struct gpiomtd *gpiomtd = platform_get_drvdata(pdev);
	struct nand_chip *chip = &gpiomtd->nand_chip;
	int ret;

	ret = mtd_device_unregister(nand_to_mtd(chip));
	WARN_ON(ret);
	nand_cleanup(chip);

	/* Enable write protection and disable the chip */
	if (gpiomtd->nwp && !IS_ERR(gpiomtd->nwp))
		gpiod_set_value(gpiomtd->nwp, 0);
	if (gpiomtd->nce && !IS_ERR(gpiomtd->nce))
		gpiod_set_value(gpiomtd->nce, 0);

	return 0;
}

static int gpio_nand_probe(struct platform_device *pdev)
{
	struct gpiomtd *gpiomtd;
	struct nand_chip *chip;
	struct mtd_info *mtd;
	struct resource *res;
	struct device *dev = &pdev->dev;
	int ret = 0;

	if (!dev->of_node && !dev_get_platdata(dev))
		return -EINVAL;

	gpiomtd = devm_kzalloc(dev, sizeof(*gpiomtd), GFP_KERNEL);
	if (!gpiomtd)
		return -ENOMEM;

	chip = &gpiomtd->nand_chip;

	res = platform_get_resource(pdev, IORESOURCE_MEM, 0);
	gpiomtd->io = devm_ioremap_resource(dev, res);
	if (IS_ERR(gpiomtd->io))
		return PTR_ERR(gpiomtd->io);

	res = gpio_nand_get_io_sync(pdev);
	if (res) {
		gpiomtd->io_sync = devm_ioremap_resource(dev, res);
		if (IS_ERR(gpiomtd->io_sync))
			return PTR_ERR(gpiomtd->io_sync);
	}

	ret = gpio_nand_get_config(dev, &gpiomtd->plat);
	if (ret)
		return ret;

	/* Just enable the chip */
	gpiomtd->nce = devm_gpiod_get_optional(dev, "nce", GPIOD_OUT_HIGH);
	if (IS_ERR(gpiomtd->nce))
		return PTR_ERR(gpiomtd->nce);

	/* We disable write protection once we know probe() will succeed */
	gpiomtd->nwp = devm_gpiod_get_optional(dev, "nwp", GPIOD_OUT_LOW);
	if (IS_ERR(gpiomtd->nwp)) {
		ret = PTR_ERR(gpiomtd->nwp);
		goto out_ce;
	}

	gpiomtd->ale = devm_gpiod_get(dev, "ale", GPIOD_OUT_LOW);
	if (IS_ERR(gpiomtd->ale)) {
		ret = PTR_ERR(gpiomtd->ale);
		goto out_ce;
	}

	gpiomtd->cle = devm_gpiod_get(dev, "cle", GPIOD_OUT_LOW);
	if (IS_ERR(gpiomtd->cle)) {
		ret = PTR_ERR(gpiomtd->cle);
		goto out_ce;
	}

	gpiomtd->rdy = devm_gpiod_get_optional(dev, "rdy", GPIOD_IN);
	if (IS_ERR(gpiomtd->rdy)) {
		ret = PTR_ERR(gpiomtd->rdy);
		goto out_ce;
	}

	nand_controller_init(&gpiomtd->base);
	gpiomtd->base.ops = &gpio_nand_ops;

	nand_set_flash_node(chip, pdev->dev.of_node);
<<<<<<< HEAD
	chip->ecc.engine_type	= NAND_ECC_ENGINE_TYPE_SOFT;
	chip->ecc.algo		= NAND_ECC_ALGO_HAMMING;
=======
>>>>>>> 356006a6
	chip->options		= gpiomtd->plat.options;
	chip->controller	= &gpiomtd->base;

	mtd			= nand_to_mtd(chip);
	mtd->dev.parent		= dev;

	platform_set_drvdata(pdev, gpiomtd);

	/* Disable write protection, if wired up */
	if (gpiomtd->nwp && !IS_ERR(gpiomtd->nwp))
		gpiod_direction_output(gpiomtd->nwp, 1);

	ret = nand_scan(chip, 1);
	if (ret)
		goto err_wp;

	if (gpiomtd->plat.adjust_parts)
		gpiomtd->plat.adjust_parts(&gpiomtd->plat, mtd->size);

	ret = mtd_device_register(mtd, gpiomtd->plat.parts,
				  gpiomtd->plat.num_parts);
	if (!ret)
		return 0;

err_wp:
	if (gpiomtd->nwp && !IS_ERR(gpiomtd->nwp))
		gpiod_set_value(gpiomtd->nwp, 0);
out_ce:
	if (gpiomtd->nce && !IS_ERR(gpiomtd->nce))
		gpiod_set_value(gpiomtd->nce, 0);

	return ret;
}

static struct platform_driver gpio_nand_driver = {
	.probe		= gpio_nand_probe,
	.remove		= gpio_nand_remove,
	.driver		= {
		.name	= "gpio-nand",
		.of_match_table = of_match_ptr(gpio_nand_id_table),
	},
};

module_platform_driver(gpio_nand_driver);

MODULE_LICENSE("GPL");
MODULE_AUTHOR("Ben Dooks <ben@simtec.co.uk>");
MODULE_DESCRIPTION("GPIO NAND Driver");<|MERGE_RESOLUTION|>--- conflicted
+++ resolved
@@ -353,11 +353,6 @@
 	gpiomtd->base.ops = &gpio_nand_ops;
 
 	nand_set_flash_node(chip, pdev->dev.of_node);
-<<<<<<< HEAD
-	chip->ecc.engine_type	= NAND_ECC_ENGINE_TYPE_SOFT;
-	chip->ecc.algo		= NAND_ECC_ALGO_HAMMING;
-=======
->>>>>>> 356006a6
 	chip->options		= gpiomtd->plat.options;
 	chip->controller	= &gpiomtd->base;
 
