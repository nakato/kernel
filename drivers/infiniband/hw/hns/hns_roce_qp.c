--- conflicted
+++ resolved
@@ -39,10 +39,6 @@
 #include "hns_roce_common.h"
 #include "hns_roce_device.h"
 #include "hns_roce_hem.h"
-<<<<<<< HEAD
-#include <rdma/hns-abi.h>
-=======
->>>>>>> 356006a6
 
 static void flush_work_handle(struct work_struct *work)
 {
@@ -338,11 +334,7 @@
 		}
 	}
 
-<<<<<<< HEAD
-	if (hr_dev->caps.sccc_sz) {
-=======
 	if (hr_dev->caps.flags & HNS_ROCE_CAP_FLAG_QP_FLOW_CTRL) {
->>>>>>> 356006a6
 		/* Alloc memory for SCC CTX */
 		ret = hns_roce_table_get(hr_dev, &qp_table->sccc_table,
 					 hr_qp->qpn);
@@ -1113,21 +1105,9 @@
 	struct hns_roce_qp *hr_qp;
 	int ret;
 
-<<<<<<< HEAD
-	switch (init_attr->qp_type) {
-	case IB_QPT_RC:
-	case IB_QPT_GSI:
-		break;
-	default:
-		ibdev_err(ibdev, "not support QP type %d\n",
-			  init_attr->qp_type);
-		return ERR_PTR(-EOPNOTSUPP);
-	}
-=======
 	ret = check_qp_type(hr_dev, init_attr->qp_type, !!udata);
 	if (ret)
 		return ERR_PTR(ret);
->>>>>>> 356006a6
 
 	hr_qp = kzalloc(sizeof(*hr_qp), GFP_KERNEL);
 	if (!hr_qp)
@@ -1136,8 +1116,6 @@
 	if (init_attr->qp_type == IB_QPT_GSI) {
 		hr_qp->port = init_attr->port_num - 1;
 		hr_qp->phy_port = hr_dev->iboe.phy_port[hr_qp->port];
-<<<<<<< HEAD
-=======
 	}
 
 	ret = hns_roce_create_qp_common(hr_dev, pd, init_attr, udata, hr_qp);
@@ -1147,17 +1125,8 @@
 
 		kfree(hr_qp);
 		return ERR_PTR(ret);
->>>>>>> 356006a6
-	}
-
-	ret = hns_roce_create_qp_common(hr_dev, pd, init_attr, udata, hr_qp);
-	if (ret) {
-		ibdev_err(ibdev, "Create QP type 0x%x failed(%d)\n",
-			  init_attr->qp_type, ret);
-		ibdev_err(ibdev, "Create GSI QP failed!\n");
-		kfree(hr_qp);
-		return ERR_PTR(ret);
-	}
+	}
+
 	return &hr_qp->ibqp;
 }
 
