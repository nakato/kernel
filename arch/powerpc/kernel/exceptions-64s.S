--- conflicted
+++ resolved
@@ -2980,7 +2980,6 @@
 	addi	r10,r10,0x80*8
 	bdnz	1b
 .endm
-<<<<<<< HEAD
 
 TRAMP_REAL_BEGIN(entry_flush_fallback)
 	std	r9,PACA_EXRFI+EX_R9(r13)
@@ -2994,21 +2993,6 @@
 	ld	r11,PACA_EXRFI+EX_R11(r13)
 	blr
 
-=======
-
-TRAMP_REAL_BEGIN(entry_flush_fallback)
-	std	r9,PACA_EXRFI+EX_R9(r13)
-	std	r10,PACA_EXRFI+EX_R10(r13)
-	std	r11,PACA_EXRFI+EX_R11(r13)
-	mfctr	r9
-	L1D_DISPLACEMENT_FLUSH
-	mtctr	r9
-	ld	r9,PACA_EXRFI+EX_R9(r13)
-	ld	r10,PACA_EXRFI+EX_R10(r13)
-	ld	r11,PACA_EXRFI+EX_R11(r13)
-	blr
-
->>>>>>> 356006a6
 TRAMP_REAL_BEGIN(rfi_flush_fallback)
 	SET_SCRATCH0(r13);
 	GET_PACA(r13);
