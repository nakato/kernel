# SPDX-License-Identifier: GPL-2.0
config ALPHA
	bool
	default y
	select ARCH_MIGHT_HAVE_PC_PARPORT
	select ARCH_MIGHT_HAVE_PC_SERIO
	select ARCH_NO_PREEMPT
	select ARCH_NO_SG_CHAIN
	select ARCH_USE_CMPXCHG_LOCKREF
	select DMA_OPS if PCI
	select FORCE_PCI if !ALPHA_JENSEN
	select PCI_DOMAINS if PCI
	select PCI_SYSCALL if PCI
	select HAVE_AOUT
	select HAVE_ASM_MODVERSIONS
	select HAVE_IDE
	select HAVE_OPROFILE
	select HAVE_PCSPKR_PLATFORM
	select HAVE_PERF_EVENTS
	select NEED_DMA_MAP_STATE
	select NEED_SG_DMA_LENGTH
	select VIRT_TO_BUS
	select GENERIC_IRQ_PROBE
	select GENERIC_PCI_IOMAP if PCI
	select AUTO_IRQ_AFFINITY if SMP
	select GENERIC_IRQ_SHOW
	select ARCH_WANT_IPC_PARSE_VERSION
	select ARCH_HAVE_NMI_SAFE_CMPXCHG
	select AUDIT_ARCH
	select GENERIC_CPU_VULNERABILITIES
	select GENERIC_SMP_IDLE_THREAD
	select GENERIC_STRNCPY_FROM_USER
	select GENERIC_STRNLEN_USER
	select HAVE_ARCH_AUDITSYSCALL
	select HAVE_MOD_ARCH_SPECIFIC
	select MODULES_USE_ELF_RELA
	select ODD_RT_SIGACTION
	select OLD_SIGSUSPEND
	select CPU_NO_EFFICIENT_FFS if !ALPHA_EV67
	select MMU_GATHER_NO_RANGE
	select SET_FS
<<<<<<< HEAD
=======
	select SPARSEMEM_EXTREME if SPARSEMEM
>>>>>>> 356006a6
	help
	  The Alpha is a 64-bit general-purpose processor designed and
	  marketed by the Digital Equipment Corporation of blessed memory,
	  now Hewlett-Packard.  The Alpha Linux project has a home page at
	  <http://www.alphalinux.org/>.

config 64BIT
	def_bool y

config MMU
	bool
	default y

config ARCH_HAS_ILOG2_U32
	bool
	default n

config ARCH_HAS_ILOG2_U64
	bool
	default n

config GENERIC_CALIBRATE_DELAY
	bool
	default y

config ZONE_DMA
	bool
	default y

config GENERIC_ISA_DMA
	bool
	default y

config PGTABLE_LEVELS
	int
	default 3

config AUDIT_ARCH
	bool

menu "System setup"

choice
	prompt "Alpha system type"
	default ALPHA_GENERIC
	help
	  This is the system type of your hardware.  A "generic" kernel will
	  run on any supported Alpha system. However, if you configure a
	  kernel for your specific system, it will be faster and smaller.

	  To find out what type of Alpha system you have, you may want to
	  check out the Linux/Alpha FAQ, accessible on the WWW from
	  <http://www.alphalinux.org/>. In summary:

	  Alcor/Alpha-XLT     AS 600, AS 500, XL-300, XL-366
	  Alpha-XL            XL-233, XL-266
	  AlphaBook1          Alpha laptop
	  Avanti              AS 200, AS 205, AS 250, AS 255, AS 300, AS 400
	  Cabriolet           AlphaPC64, AlphaPCI64
	  DP264               DP264 / DS20 / ES40 / DS10 / DS10L
	  EB164               EB164 21164 evaluation board
	  EB64+               EB64+ 21064 evaluation board
	  EB66                EB66 21066 evaluation board
	  EB66+               EB66+ 21066 evaluation board
	  Jensen              DECpc 150, DEC 2000 models 300, 500
	  LX164               AlphaPC164-LX
	  Lynx                AS 2100A
	  Miata               Personal Workstation 433/500/600 a/au
	  Marvel              AlphaServer ES47 / ES80 / GS1280
	  Mikasa              AS 1000
	  Noname              AXPpci33, UDB (Multia)
	  Noritake            AS 1000A, AS 600A, AS 800
	  PC164               AlphaPC164
	  Rawhide             AS 1200, AS 4000, AS 4100
	  Ruffian             RPX164-2, AlphaPC164-UX, AlphaPC164-BX
	  SX164               AlphaPC164-SX
	  Sable               AS 2000, AS 2100
	  Shark               DS 20L
	  Takara              Takara (OEM)
	  Titan               AlphaServer ES45 / DS25 / DS15
	  Wildfire            AlphaServer GS 40/80/160/320

	  If you don't know what to do, choose "generic".

config ALPHA_GENERIC
	bool "Generic"
	depends on TTY
	select HAVE_EISA
	help
	  A generic kernel will run on all supported Alpha hardware.

config ALPHA_ALCOR
	bool "Alcor/Alpha-XLT"
	select HAVE_EISA
	help
	  For systems using the Digital ALCOR chipset: 5 chips (4, 64-bit data
	  slices (Data Switch, DSW) - 208-pin PQFP and 1 control (Control, I/O
	  Address, CIA) - a 383 pin plastic PGA).  It provides a DRAM
	  controller (256-bit memory bus) and a PCI interface.  It also does
	  all the work required to support an external Bcache and to maintain
	  memory coherence when a PCI device DMAs into (or out of) memory.

config ALPHA_XL
	bool "Alpha-XL"
	help
	  XL-233 and XL-266-based Alpha systems.

config ALPHA_BOOK1
	bool "AlphaBook1"
	help
	  Dec AlphaBook1/Burns Alpha-based laptops.

config ALPHA_AVANTI_CH
	bool "Avanti"

config ALPHA_CABRIOLET
	bool "Cabriolet"
	help
	  Cabriolet AlphaPC64, AlphaPCI64 systems.  Derived from EB64+ but now
	  baby-AT with Flash boot ROM, no on-board SCSI or Ethernet. 3 ISA
	  slots, 4 PCI slots (one pair are on a shared slot), uses plug-in
	  Bcache SIMMs.  Requires power supply with 3.3V output.

config ALPHA_DP264
	bool "DP264"
	help
	  Various 21264 systems with the tsunami core logic chipset.
	  API Networks: 264DP, UP2000(+), CS20;
	  Compaq: DS10(E,L), XP900, XP1000, DS20(E), ES40.

config ALPHA_EB164
	bool "EB164"
	help
	  EB164 21164 evaluation board from DEC.  Uses 21164 and ALCOR.  Has
	  ISA and PCI expansion (3 ISA slots, 2 64-bit PCI slots (one is
	  shared with an ISA slot) and 2 32-bit PCI slots.  Uses plus-in
	  Bcache SIMMs. I/O sub-system provides SuperI/O (2S, 1P, FD), KBD,
	  MOUSE (PS2 style), RTC/NVRAM.  Boot ROM is Flash.  PC-AT-sized
	  motherboard.  Requires power supply with 3.3V output.

config ALPHA_EB64P_CH
	bool "EB64+"

config ALPHA_EB66
	bool "EB66"
	help
	  A Digital DS group board.  Uses 21066 or 21066A.  I/O sub-system is
	  identical to EB64+.  Baby PC-AT size.  Runs from standard PC power
	  supply.  The EB66 schematic was published as a marketing poster
	  advertising the 21066 as "the first microprocessor in the world with
	  embedded PCI".

config ALPHA_EB66P
	bool "EB66+"
	help
	  Later variant of the EB66 board.

config ALPHA_EIGER
	bool "Eiger"
	help
	  Apparently an obscure OEM single-board computer based on the
	  Typhoon/Tsunami chipset family. Information on it is scanty.

config ALPHA_JENSEN
	bool "Jensen"
	depends on BROKEN
	select HAVE_EISA
	help
	  DEC PC 150 AXP (aka Jensen): This is a very old Digital system - one
	  of the first-generation Alpha systems. A number of these systems
	  seem to be available on the second- hand market. The Jensen is a
	  floor-standing tower system which originally used a 150MHz 21064 It
	  used programmable logic to interface a 486 EISA I/O bridge to the
	  CPU.

config ALPHA_LX164
	bool "LX164"
	help
	  A technical overview of this board is available at
	  <http://www.unix-ag.org/Linux-Alpha/Architectures/LX164.html>.

config ALPHA_LYNX
	bool "Lynx"
	select HAVE_EISA
	help
	  AlphaServer 2100A-based systems.

config ALPHA_MARVEL
	bool "Marvel"
	help
	  AlphaServer ES47 / ES80 / GS1280 based on EV7.

config ALPHA_MIATA
	bool "Miata"
	select HAVE_EISA
	help
	  The Digital PersonalWorkStation (PWS 433a, 433au, 500a, 500au, 600a,
	  or 600au).

config ALPHA_MIKASA
	bool "Mikasa"
	help
	  AlphaServer 1000-based Alpha systems.

config ALPHA_NAUTILUS
	bool "Nautilus"
	help
	  Alpha systems based on the AMD 751 & ALI 1543C chipsets.

config ALPHA_NONAME_CH
	bool "Noname"

config ALPHA_NORITAKE
	bool "Noritake"
	select HAVE_EISA
	help
	  AlphaServer 1000A, AlphaServer 600A, and AlphaServer 800-based
	  systems.

config ALPHA_PC164
	bool "PC164"

config ALPHA_P2K
	bool "Platform2000"

config ALPHA_RAWHIDE
	bool "Rawhide"
	select HAVE_EISA
	help
	  AlphaServer 1200, AlphaServer 4000 and AlphaServer 4100 machines.
	  See HOWTO at
	  <http://www.alphalinux.org/docs/rawhide/4100_install.shtml>.

config ALPHA_RUFFIAN
	bool "Ruffian"
	help
	  Samsung APC164UX.  There is a page on known problems and workarounds
	  at <http://www.alphalinux.org/faq/FAQ-11.html>.

config ALPHA_RX164
	bool "RX164"

config ALPHA_SX164
	bool "SX164"

config ALPHA_SABLE
	bool "Sable"
	select HAVE_EISA
	help
	  Digital AlphaServer 2000 and 2100-based systems.

config ALPHA_SHARK
	bool "Shark"

config ALPHA_TAKARA
	bool "Takara"
	help
	  Alpha 11164-based OEM single-board computer.

config ALPHA_TITAN
	bool "Titan"
	help
	  AlphaServer ES45/DS25 SMP based on EV68 and Titan chipset.

config ALPHA_WILDFIRE
	bool "Wildfire"
	help
	  AlphaServer GS 40/80/160/320 SMP based on the EV67 core.

endchoice

# clear all implied options (don't want default values for those):
# Most of these machines have ISA slots; not exactly sure which don't,
# and this doesn't activate hordes of code, so do it always.
config ISA
	bool
	default y
	help
	  Find out whether you have ISA slots on your motherboard.  ISA is the
	  name of a bus system, i.e. the way the CPU talks to the other stuff
	  inside your box.  Other bus systems are PCI, EISA, MicroChannel
	  (MCA) or VESA.  ISA is an older system, now being displaced by PCI;
	  newer boards don't support it.  If you have ISA, say Y, otherwise N.

config ISA_DMA_API
	bool
	default y

config ALPHA_NONAME
	bool
	depends on ALPHA_BOOK1 || ALPHA_NONAME_CH
	default y
	help
	  The AXPpci33 (aka NoName), is based on the EB66 (includes the Multia
	  UDB).  This design was produced by Digital's Technical OEM (TOEM)
	  group. It uses the 21066 processor running at 166MHz or 233MHz. It
	  is a baby-AT size, and runs from a standard PC power supply. It has
	  5 ISA slots and 3 PCI slots (one pair are a shared slot). There are
	  2 versions, with either PS/2 or large DIN connectors for the
	  keyboard.

config ALPHA_EV4
	bool
	depends on ALPHA_JENSEN || (ALPHA_SABLE && !ALPHA_GAMMA) || ALPHA_LYNX || ALPHA_NORITAKE && !ALPHA_PRIMO || ALPHA_MIKASA && !ALPHA_PRIMO || ALPHA_CABRIOLET || ALPHA_AVANTI_CH || ALPHA_EB64P_CH || ALPHA_XL || ALPHA_NONAME || ALPHA_EB66 || ALPHA_EB66P || ALPHA_P2K
	default y if !ALPHA_LYNX

config ALPHA_LCA
	bool
	depends on ALPHA_NONAME || ALPHA_EB66 || ALPHA_EB66P || ALPHA_P2K
	default y

config ALPHA_APECS
	bool
	depends on !ALPHA_PRIMO && (ALPHA_NORITAKE || ALPHA_MIKASA) || ALPHA_CABRIOLET || ALPHA_AVANTI_CH || ALPHA_EB64P_CH || ALPHA_XL
	default y

config ALPHA_EB64P
	bool
	depends on ALPHA_CABRIOLET || ALPHA_EB64P_CH
	default y
	help
	  Uses 21064 or 21064A and APECs.  Has ISA and PCI expansion (3 ISA,
	  2 PCI, one pair are on a shared slot). Supports 36-bit DRAM SIMs.
	  ISA bus generated by Intel SaturnI/O PCI-ISA bridge. On-board SCSI
	  (NCR 810 on PCI) Ethernet (Digital 21040), KBD, MOUSE (PS2 style),
	  SuperI/O (2S, 1P, FD), RTC/NVRAM. Boot ROM is EPROM.  PC-AT size.
	  Runs from standard PC power supply.

config ALPHA_EV5
	bool "EV5 CPU(s) (model 5/xxx)?" if ALPHA_LYNX
	default y if ALPHA_RX164 || ALPHA_RAWHIDE || ALPHA_MIATA || ALPHA_LX164 || ALPHA_SX164 || ALPHA_RUFFIAN || ALPHA_SABLE && ALPHA_GAMMA || ALPHA_NORITAKE && ALPHA_PRIMO || ALPHA_MIKASA && ALPHA_PRIMO || ALPHA_PC164 || ALPHA_TAKARA || ALPHA_EB164 || ALPHA_ALCOR

config ALPHA_EV4
	bool
	default y if ALPHA_LYNX && !ALPHA_EV5

config ALPHA_CIA
	bool
	depends on ALPHA_MIATA || ALPHA_LX164 || ALPHA_SX164 || ALPHA_RUFFIAN || ALPHA_NORITAKE && ALPHA_PRIMO || ALPHA_MIKASA && ALPHA_PRIMO || ALPHA_PC164 || ALPHA_TAKARA || ALPHA_EB164 || ALPHA_ALCOR
	default y

config ALPHA_EV56
	bool "EV56 CPU (speed >= 366MHz)?" if ALPHA_ALCOR
	default y if ALPHA_RX164 || ALPHA_MIATA || ALPHA_LX164 || ALPHA_SX164 || ALPHA_RUFFIAN || ALPHA_PC164 || ALPHA_TAKARA

config ALPHA_EV56
	prompt "EV56 CPU (speed >= 333MHz)?"
	depends on ALPHA_NORITAKE || ALPHA_PRIMO

config ALPHA_EV56
	prompt "EV56 CPU (speed >= 400MHz)?"
	depends on ALPHA_RAWHIDE

config ALPHA_PRIMO
	bool "EV5 CPU daughtercard (model 5/xxx)?"
	depends on ALPHA_NORITAKE || ALPHA_MIKASA
	help
	  Say Y if you have an AS 1000 5/xxx or an AS 1000A 5/xxx.

config ALPHA_GAMMA
	bool "EV5 CPU(s) (model 5/xxx)?"
	depends on ALPHA_SABLE
	help
	  Say Y if you have an AS 2000 5/xxx or an AS 2100 5/xxx.

config ALPHA_GAMMA
	bool
	depends on ALPHA_LYNX
	default y

config ALPHA_T2
	bool
	depends on ALPHA_SABLE || ALPHA_LYNX
	default y

config ALPHA_PYXIS
	bool
	depends on ALPHA_MIATA || ALPHA_LX164 || ALPHA_SX164 || ALPHA_RUFFIAN
	default y

config ALPHA_EV6
	bool
	depends on ALPHA_NAUTILUS || ALPHA_WILDFIRE || ALPHA_TITAN || ALPHA_SHARK || ALPHA_DP264 || ALPHA_EIGER || ALPHA_MARVEL
	default y

config ALPHA_TSUNAMI
	bool
	depends on ALPHA_SHARK || ALPHA_DP264 || ALPHA_EIGER
	default y

config ALPHA_EV67
	bool "EV67 (or later) CPU (speed > 600MHz)?" if ALPHA_DP264 || ALPHA_EIGER
	default y if ALPHA_NAUTILUS || ALPHA_WILDFIRE || ALPHA_TITAN || ALPHA_SHARK || ALPHA_MARVEL
	help
	  Is this a machine based on the EV67 core?  If in doubt, select N here
	  and the machine will be treated as an EV6.

config ALPHA_MCPCIA
	bool
	depends on ALPHA_RAWHIDE
	default y

config ALPHA_POLARIS
	bool
	depends on ALPHA_RX164
	default y

config ALPHA_IRONGATE
	bool
	depends on ALPHA_NAUTILUS
	default y

config GENERIC_HWEIGHT
	bool
	default y if !ALPHA_EV67

config ALPHA_AVANTI
	bool
	depends on ALPHA_XL || ALPHA_AVANTI_CH
	default y
	help
	  Avanti AS 200, AS 205, AS 250, AS 255, AS 300, and AS 400-based
	  Alphas. Info at
	  <http://www.unix-ag.org/Linux-Alpha/Architectures/Avanti.html>.

config ALPHA_BROKEN_IRQ_MASK
	bool
	depends on ALPHA_GENERIC || ALPHA_PC164
	default y

config VGA_HOSE
	bool
	depends on VGA_CONSOLE && (ALPHA_GENERIC || ALPHA_TITAN || ALPHA_MARVEL || ALPHA_TSUNAMI)
	default y
	help
	  Support VGA on an arbitrary hose; needed for several platforms
	  which always have multiple hoses, and whose consoles support it.


config ALPHA_QEMU
	bool "Run under QEMU emulation"
	depends on !ALPHA_GENERIC
	help
	  Assume the presence of special features supported by QEMU PALcode
	  that reduce the overhead of system emulation.

	  Generic kernels will auto-detect QEMU.  But when building a
	  system-specific kernel, the assumption is that we want to
	  eliminate as many runtime tests as possible.

	  If unsure, say N.


config ALPHA_SRM
	bool "Use SRM as bootloader" if ALPHA_CABRIOLET || ALPHA_AVANTI_CH || ALPHA_EB64P || ALPHA_PC164 || ALPHA_TAKARA || ALPHA_EB164 || ALPHA_ALCOR || ALPHA_MIATA || ALPHA_LX164 || ALPHA_SX164 || ALPHA_NAUTILUS || ALPHA_NONAME
	depends on TTY
	default y if ALPHA_JENSEN || ALPHA_MIKASA || ALPHA_SABLE || ALPHA_LYNX || ALPHA_NORITAKE || ALPHA_DP264 || ALPHA_RAWHIDE || ALPHA_EIGER || ALPHA_WILDFIRE || ALPHA_TITAN || ALPHA_SHARK || ALPHA_MARVEL
	help
	  There are two different types of booting firmware on Alphas: SRM,
	  which is command line driven, and ARC, which uses menus and arrow
	  keys. Details about the Linux/Alpha booting process are contained in
	  the Linux/Alpha FAQ, accessible on the WWW from
	  <http://www.alphalinux.org/>.

	  The usual way to load Linux on an Alpha machine is to use MILO
	  (a bootloader that lets you pass command line parameters to the
	  kernel just like lilo does for the x86 architecture) which can be
	  loaded either from ARC or can be installed directly as a permanent
	  firmware replacement from floppy (which requires changing a certain
	  jumper on the motherboard). If you want to do either of these, say N
	  here. If MILO doesn't work on your system (true for Jensen
	  motherboards), you can bypass it altogether and boot Linux directly
	  from an SRM console; say Y here in order to do that. Note that you
	  won't be able to boot from an IDE disk using SRM.

	  If unsure, say N.

config ARCH_MAY_HAVE_PC_FDC
	def_bool y

config SMP
	bool "Symmetric multi-processing support"
	depends on ALPHA_SABLE || ALPHA_LYNX || ALPHA_RAWHIDE || ALPHA_DP264 || ALPHA_WILDFIRE || ALPHA_TITAN || ALPHA_GENERIC || ALPHA_SHARK || ALPHA_MARVEL
	help
	  This enables support for systems with more than one CPU. If you have
	  a system with only one CPU, say N. If you have a system with more
	  than one CPU, say Y.

	  If you say N here, the kernel will run on uni- and multiprocessor
	  machines, but will use only one CPU of a multiprocessor machine. If
	  you say Y here, the kernel will run on many, but not all,
	  uniprocessor machines. On a uniprocessor machine, the kernel
	  will run faster if you say N here.

	  See also the SMP-HOWTO available at
	  <http://www.tldp.org/docs.html#howto>.

	  If you don't know what to do here, say N.

config NR_CPUS
	int "Maximum number of CPUs (2-32)"
	range 2 32
	depends on SMP
	default "32" if ALPHA_GENERIC || ALPHA_MARVEL
	default "4" if !ALPHA_GENERIC && !ALPHA_MARVEL
	help
	  MARVEL support can handle a maximum of 32 CPUs, all the others
	  with working support have a maximum of 4 CPUs.

config ARCH_DISCONTIGMEM_ENABLE
	bool "Discontiguous Memory Support"
	depends on BROKEN
	help
	  Say Y to support efficient handling of discontiguous physical memory,
	  for architectures which are either NUMA (Non-Uniform Memory Access)
	  or have huge holes in the physical address space for other reasons.
	  See <file:Documentation/vm/numa.rst> for more.

config ARCH_SPARSEMEM_ENABLE
	bool "Sparse Memory Support"
	help
	  Say Y to support efficient handling of discontiguous physical memory,
	  for systems that have huge holes in the physical address space.

config NUMA
	bool "NUMA Support (EXPERIMENTAL)"
	depends on DISCONTIGMEM && BROKEN
	help
	  Say Y to compile the kernel to support NUMA (Non-Uniform Memory
	  Access).  This option is for configuring high-end multiprocessor
	  server machines.  If in doubt, say N.

config ALPHA_WTINT
	bool "Use WTINT" if ALPHA_SRM || ALPHA_GENERIC
	default y if ALPHA_QEMU
	default n if ALPHA_EV5 || ALPHA_EV56 || (ALPHA_EV4 && !ALPHA_LCA)
	default n if !ALPHA_SRM && !ALPHA_GENERIC
	default y if SMP
	help
	  The Wait for Interrupt (WTINT) PALcall attempts to place the CPU
	  to sleep until the next interrupt.  This may reduce the power
	  consumed, and the heat produced by the computer.  However, it has
	  the side effect of making the cycle counter unreliable as a timing
	  device across the sleep.

	  For emulation under QEMU, definitely say Y here, as we have other
	  mechanisms for measuring time than the cycle counter.

	  For EV4 (but not LCA), EV5 and EV56 systems, or for systems running
	  MILO, sleep mode is not supported so you might as well say N here.

	  For SMP systems we cannot use the cycle counter for timing anyway,
	  so you might as well say Y here.

	  If unsure, say N.

config NODES_SHIFT
	int
	default "7"
	depends on NEED_MULTIPLE_NODES

# LARGE_VMALLOC is racy, if you *really* need it then fix it first
config ALPHA_LARGE_VMALLOC
	bool
	help
	  Process creation and other aspects of virtual memory management can
	  be streamlined if we restrict the kernel to one PGD for all vmalloc
	  allocations.  This equates to about 8GB.

	  Under normal circumstances, this is so far and above what is needed
	  as to be laughable.  However, there are certain applications (such
	  as benchmark-grade in-kernel web serving) that can make use of as
	  much vmalloc space as is available.

	  Say N unless you know you need gobs and gobs of vmalloc space.

config VERBOSE_MCHECK
	bool "Verbose Machine Checks"

config VERBOSE_MCHECK_ON
	int "Verbose Printing Mode (0=off, 1=on, 2=all)"
	depends on VERBOSE_MCHECK
	default 1
	help
	  This option allows the default printing mode to be set, and then
	  possibly overridden by a boot command argument.

	  For example, if one wanted the option of printing verbose
	  machine checks, but wanted the default to be as if verbose
	  machine check printing was turned off, then one would choose
	  the printing mode to be 0. Then, upon reboot, one could add
	  the boot command line "verbose_mcheck=1" to get the normal
	  verbose machine check printing, or "verbose_mcheck=2" to get
	  the maximum information available.

	  Take the default (1) unless you want more control or more info.

choice
	prompt "Timer interrupt frequency (HZ)?"
	default HZ_128 if ALPHA_QEMU
	default HZ_1200 if ALPHA_RAWHIDE
	default HZ_1024
	help
	  The frequency at which timer interrupts occur.  A high frequency
	  minimizes latency, whereas a low frequency minimizes overhead of
	  process accounting.  The later effect is especially significant
	  when being run under QEMU.

	  Note that some Alpha hardware cannot change the interrupt frequency
	  of the timer.  If unsure, say 1024 (or 1200 for Rawhide).

	config HZ_32
		bool "32 Hz"
	config HZ_64
		bool "64 Hz"
	config HZ_128
		bool "128 Hz"
	config HZ_256
		bool "256 Hz"
	config HZ_1024
		bool "1024 Hz"
	config HZ_1200
		bool "1200 Hz"
endchoice

config HZ
	int
	default 32 if HZ_32
	default 64 if HZ_64
	default 128 if HZ_128
	default 256 if HZ_256
	default 1200 if HZ_1200
	default 1024

config SRM_ENV
	tristate "SRM environment through procfs"
	depends on PROC_FS
	help
	  If you enable this option, a subdirectory inside /proc called
	  /proc/srm_environment will give you access to the all important
	  SRM environment variables (those which have a name) and also
	  to all others (by their internal number).

	  SRM is something like a BIOS for Alpha machines. There are some
	  other such BIOSes, like AlphaBIOS, which this driver cannot
	  support (hey, that's not SRM!).

	  Despite the fact that this driver doesn't work on all Alphas (but
	  only on those which have SRM as their firmware), it's save to
	  build it even if your particular machine doesn't know about SRM
	  (or if you intend to compile a generic kernel). It will simply
	  not create those subdirectory in /proc (and give you some warning,
	  of course).

	  This driver is also available as a module and will be called
	  srm_env then.

endmenu

# DUMMY_CONSOLE may be defined in drivers/video/console/Kconfig
# but we also need it if VGA_HOSE is set
config DUMMY_CONSOLE
	bool
	depends on VGA_HOSE
	default y<|MERGE_RESOLUTION|>--- conflicted
+++ resolved
@@ -39,10 +39,7 @@
 	select CPU_NO_EFFICIENT_FFS if !ALPHA_EV67
 	select MMU_GATHER_NO_RANGE
 	select SET_FS
-<<<<<<< HEAD
-=======
 	select SPARSEMEM_EXTREME if SPARSEMEM
->>>>>>> 356006a6
 	help
 	  The Alpha is a 64-bit general-purpose processor designed and
 	  marketed by the Digital Equipment Corporation of blessed memory,
