// SPDX-License-Identifier: GPL-2.0
/*
 * Real-Time Scheduling Class (mapped to the SCHED_FIFO and SCHED_RR
 * policies)
 */
#include "sched.h"

#include "pelt.h"

int sched_rr_timeslice = RR_TIMESLICE;
int sysctl_sched_rr_timeslice = (MSEC_PER_SEC / HZ) * RR_TIMESLICE;
/* More than 4 hours if BW_SHIFT equals 20. */
static const u64 max_rt_runtime = MAX_BW;

static int do_sched_rt_period_timer(struct rt_bandwidth *rt_b, int overrun);

struct rt_bandwidth def_rt_bandwidth;

static enum hrtimer_restart sched_rt_period_timer(struct hrtimer *timer)
{
	struct rt_bandwidth *rt_b =
		container_of(timer, struct rt_bandwidth, rt_period_timer);
	int idle = 0;
	int overrun;

	raw_spin_lock(&rt_b->rt_runtime_lock);
	for (;;) {
		overrun = hrtimer_forward_now(timer, rt_b->rt_period);
		if (!overrun)
			break;

		raw_spin_unlock(&rt_b->rt_runtime_lock);
		idle = do_sched_rt_period_timer(rt_b, overrun);
		raw_spin_lock(&rt_b->rt_runtime_lock);
	}
	if (idle)
		rt_b->rt_period_active = 0;
	raw_spin_unlock(&rt_b->rt_runtime_lock);

	return idle ? HRTIMER_NORESTART : HRTIMER_RESTART;
}

void init_rt_bandwidth(struct rt_bandwidth *rt_b, u64 period, u64 runtime)
{
	rt_b->rt_period = ns_to_ktime(period);
	rt_b->rt_runtime = runtime;

	raw_spin_lock_init(&rt_b->rt_runtime_lock);

	hrtimer_init(&rt_b->rt_period_timer, CLOCK_MONOTONIC,
		     HRTIMER_MODE_REL_HARD);
	rt_b->rt_period_timer.function = sched_rt_period_timer;
}

static void start_rt_bandwidth(struct rt_bandwidth *rt_b)
{
	if (!rt_bandwidth_enabled() || rt_b->rt_runtime == RUNTIME_INF)
		return;

	raw_spin_lock(&rt_b->rt_runtime_lock);
	if (!rt_b->rt_period_active) {
		rt_b->rt_period_active = 1;
		/*
		 * SCHED_DEADLINE updates the bandwidth, as a run away
		 * RT task with a DL task could hog a CPU. But DL does
		 * not reset the period. If a deadline task was running
		 * without an RT task running, it can cause RT tasks to
		 * throttle when they start up. Kick the timer right away
		 * to update the period.
		 */
		hrtimer_forward_now(&rt_b->rt_period_timer, ns_to_ktime(0));
		hrtimer_start_expires(&rt_b->rt_period_timer,
				      HRTIMER_MODE_ABS_PINNED_HARD);
	}
	raw_spin_unlock(&rt_b->rt_runtime_lock);
}

void init_rt_rq(struct rt_rq *rt_rq)
{
	struct rt_prio_array *array;
	int i;

	array = &rt_rq->active;
	for (i = 0; i < MAX_RT_PRIO; i++) {
		INIT_LIST_HEAD(array->queue + i);
		__clear_bit(i, array->bitmap);
	}
	/* delimiter for bitsearch: */
	__set_bit(MAX_RT_PRIO, array->bitmap);

#if defined CONFIG_SMP
	rt_rq->highest_prio.curr = MAX_RT_PRIO-1;
	rt_rq->highest_prio.next = MAX_RT_PRIO-1;
	rt_rq->rt_nr_migratory = 0;
	rt_rq->overloaded = 0;
	plist_head_init(&rt_rq->pushable_tasks);
#endif /* CONFIG_SMP */
	/* We start is dequeued state, because no RT tasks are queued */
	rt_rq->rt_queued = 0;

	rt_rq->rt_time = 0;
	rt_rq->rt_throttled = 0;
	rt_rq->rt_runtime = 0;
	raw_spin_lock_init(&rt_rq->rt_runtime_lock);
}

#ifdef CONFIG_RT_GROUP_SCHED
static void destroy_rt_bandwidth(struct rt_bandwidth *rt_b)
{
	hrtimer_cancel(&rt_b->rt_period_timer);
}

#define rt_entity_is_task(rt_se) (!(rt_se)->my_q)

static inline struct task_struct *rt_task_of(struct sched_rt_entity *rt_se)
{
#ifdef CONFIG_SCHED_DEBUG
	WARN_ON_ONCE(!rt_entity_is_task(rt_se));
#endif
	return container_of(rt_se, struct task_struct, rt);
}

static inline struct rq *rq_of_rt_rq(struct rt_rq *rt_rq)
{
	return rt_rq->rq;
}

static inline struct rt_rq *rt_rq_of_se(struct sched_rt_entity *rt_se)
{
	return rt_se->rt_rq;
}

static inline struct rq *rq_of_rt_se(struct sched_rt_entity *rt_se)
{
	struct rt_rq *rt_rq = rt_se->rt_rq;

	return rt_rq->rq;
}

void free_rt_sched_group(struct task_group *tg)
{
	int i;

	if (tg->rt_se)
		destroy_rt_bandwidth(&tg->rt_bandwidth);

	for_each_possible_cpu(i) {
		if (tg->rt_rq)
			kfree(tg->rt_rq[i]);
		if (tg->rt_se)
			kfree(tg->rt_se[i]);
	}

	kfree(tg->rt_rq);
	kfree(tg->rt_se);
}

void init_tg_rt_entry(struct task_group *tg, struct rt_rq *rt_rq,
		struct sched_rt_entity *rt_se, int cpu,
		struct sched_rt_entity *parent)
{
	struct rq *rq = cpu_rq(cpu);

	rt_rq->highest_prio.curr = MAX_RT_PRIO-1;
	rt_rq->rt_nr_boosted = 0;
	rt_rq->rq = rq;
	rt_rq->tg = tg;

	tg->rt_rq[cpu] = rt_rq;
	tg->rt_se[cpu] = rt_se;

	if (!rt_se)
		return;

	if (!parent)
		rt_se->rt_rq = &rq->rt;
	else
		rt_se->rt_rq = parent->my_q;

	rt_se->my_q = rt_rq;
	rt_se->parent = parent;
	INIT_LIST_HEAD(&rt_se->run_list);
}

int alloc_rt_sched_group(struct task_group *tg, struct task_group *parent)
{
	struct rt_rq *rt_rq;
	struct sched_rt_entity *rt_se;
	int i;

	tg->rt_rq = kcalloc(nr_cpu_ids, sizeof(rt_rq), GFP_KERNEL);
	if (!tg->rt_rq)
		goto err;
	tg->rt_se = kcalloc(nr_cpu_ids, sizeof(rt_se), GFP_KERNEL);
	if (!tg->rt_se)
		goto err;

	init_rt_bandwidth(&tg->rt_bandwidth,
			ktime_to_ns(def_rt_bandwidth.rt_period), 0);

	for_each_possible_cpu(i) {
		rt_rq = kzalloc_node(sizeof(struct rt_rq),
				     GFP_KERNEL, cpu_to_node(i));
		if (!rt_rq)
			goto err;

		rt_se = kzalloc_node(sizeof(struct sched_rt_entity),
				     GFP_KERNEL, cpu_to_node(i));
		if (!rt_se)
			goto err_free_rq;

		init_rt_rq(rt_rq);
		rt_rq->rt_runtime = tg->rt_bandwidth.rt_runtime;
		init_tg_rt_entry(tg, rt_rq, rt_se, i, parent->rt_se[i]);
	}

	return 1;

err_free_rq:
	kfree(rt_rq);
err:
	return 0;
}

#else /* CONFIG_RT_GROUP_SCHED */

#define rt_entity_is_task(rt_se) (1)

static inline struct task_struct *rt_task_of(struct sched_rt_entity *rt_se)
{
	return container_of(rt_se, struct task_struct, rt);
}

static inline struct rq *rq_of_rt_rq(struct rt_rq *rt_rq)
{
	return container_of(rt_rq, struct rq, rt);
}

static inline struct rq *rq_of_rt_se(struct sched_rt_entity *rt_se)
{
	struct task_struct *p = rt_task_of(rt_se);

	return task_rq(p);
}

static inline struct rt_rq *rt_rq_of_se(struct sched_rt_entity *rt_se)
{
	struct rq *rq = rq_of_rt_se(rt_se);

	return &rq->rt;
}

void free_rt_sched_group(struct task_group *tg) { }

int alloc_rt_sched_group(struct task_group *tg, struct task_group *parent)
{
	return 1;
}
#endif /* CONFIG_RT_GROUP_SCHED */

#ifdef CONFIG_SMP

static void pull_rt_task(struct rq *this_rq);

static inline bool need_pull_rt_task(struct rq *rq, struct task_struct *prev)
{
	/* Try to pull RT tasks here if we lower this rq's prio */
	return rq->online && rq->rt.highest_prio.curr > prev->prio;
}

static inline int rt_overloaded(struct rq *rq)
{
	return atomic_read(&rq->rd->rto_count);
}

static inline void rt_set_overload(struct rq *rq)
{
	if (!rq->online)
		return;

	cpumask_set_cpu(rq->cpu, rq->rd->rto_mask);
	/*
	 * Make sure the mask is visible before we set
	 * the overload count. That is checked to determine
	 * if we should look at the mask. It would be a shame
	 * if we looked at the mask, but the mask was not
	 * updated yet.
	 *
	 * Matched by the barrier in pull_rt_task().
	 */
	smp_wmb();
	atomic_inc(&rq->rd->rto_count);
}

static inline void rt_clear_overload(struct rq *rq)
{
	if (!rq->online)
		return;

	/* the order here really doesn't matter */
	atomic_dec(&rq->rd->rto_count);
	cpumask_clear_cpu(rq->cpu, rq->rd->rto_mask);
}

static void update_rt_migration(struct rt_rq *rt_rq)
{
	if (rt_rq->rt_nr_migratory && rt_rq->rt_nr_total > 1) {
		if (!rt_rq->overloaded) {
			rt_set_overload(rq_of_rt_rq(rt_rq));
			rt_rq->overloaded = 1;
		}
	} else if (rt_rq->overloaded) {
		rt_clear_overload(rq_of_rt_rq(rt_rq));
		rt_rq->overloaded = 0;
	}
}

static void inc_rt_migration(struct sched_rt_entity *rt_se, struct rt_rq *rt_rq)
{
	struct task_struct *p;

	if (!rt_entity_is_task(rt_se))
		return;

	p = rt_task_of(rt_se);
	rt_rq = &rq_of_rt_rq(rt_rq)->rt;

	rt_rq->rt_nr_total++;
	if (p->nr_cpus_allowed > 1)
		rt_rq->rt_nr_migratory++;

	update_rt_migration(rt_rq);
}

static void dec_rt_migration(struct sched_rt_entity *rt_se, struct rt_rq *rt_rq)
{
	struct task_struct *p;

	if (!rt_entity_is_task(rt_se))
		return;

	p = rt_task_of(rt_se);
	rt_rq = &rq_of_rt_rq(rt_rq)->rt;

	rt_rq->rt_nr_total--;
	if (p->nr_cpus_allowed > 1)
		rt_rq->rt_nr_migratory--;

	update_rt_migration(rt_rq);
}

static inline int has_pushable_tasks(struct rq *rq)
{
	return !plist_head_empty(&rq->rt.pushable_tasks);
}

static DEFINE_PER_CPU(struct callback_head, rt_push_head);
static DEFINE_PER_CPU(struct callback_head, rt_pull_head);

static void push_rt_tasks(struct rq *);
static void pull_rt_task(struct rq *);

static inline void rt_queue_push_tasks(struct rq *rq)
{
	if (!has_pushable_tasks(rq))
		return;

	queue_balance_callback(rq, &per_cpu(rt_push_head, rq->cpu), push_rt_tasks);
}

static inline void rt_queue_pull_task(struct rq *rq)
{
	queue_balance_callback(rq, &per_cpu(rt_pull_head, rq->cpu), pull_rt_task);
}

static void enqueue_pushable_task(struct rq *rq, struct task_struct *p)
{
	plist_del(&p->pushable_tasks, &rq->rt.pushable_tasks);
	plist_node_init(&p->pushable_tasks, p->prio);
	plist_add(&p->pushable_tasks, &rq->rt.pushable_tasks);

	/* Update the highest prio pushable task */
	if (p->prio < rq->rt.highest_prio.next)
		rq->rt.highest_prio.next = p->prio;
}

static void dequeue_pushable_task(struct rq *rq, struct task_struct *p)
{
	plist_del(&p->pushable_tasks, &rq->rt.pushable_tasks);

	/* Update the new highest prio pushable task */
	if (has_pushable_tasks(rq)) {
		p = plist_first_entry(&rq->rt.pushable_tasks,
				      struct task_struct, pushable_tasks);
		rq->rt.highest_prio.next = p->prio;
	} else {
		rq->rt.highest_prio.next = MAX_RT_PRIO-1;
	}
}

#else

static inline void enqueue_pushable_task(struct rq *rq, struct task_struct *p)
{
}

static inline void dequeue_pushable_task(struct rq *rq, struct task_struct *p)
{
}

static inline
void inc_rt_migration(struct sched_rt_entity *rt_se, struct rt_rq *rt_rq)
{
}

static inline
void dec_rt_migration(struct sched_rt_entity *rt_se, struct rt_rq *rt_rq)
{
}

static inline bool need_pull_rt_task(struct rq *rq, struct task_struct *prev)
{
	return false;
}

static inline void pull_rt_task(struct rq *this_rq)
{
}

static inline void rt_queue_push_tasks(struct rq *rq)
{
}
#endif /* CONFIG_SMP */

static void enqueue_top_rt_rq(struct rt_rq *rt_rq);
static void dequeue_top_rt_rq(struct rt_rq *rt_rq);

static inline int on_rt_rq(struct sched_rt_entity *rt_se)
{
	return rt_se->on_rq;
}

#ifdef CONFIG_UCLAMP_TASK
/*
 * Verify the fitness of task @p to run on @cpu taking into account the uclamp
 * settings.
 *
 * This check is only important for heterogeneous systems where uclamp_min value
 * is higher than the capacity of a @cpu. For non-heterogeneous system this
 * function will always return true.
 *
 * The function will return true if the capacity of the @cpu is >= the
 * uclamp_min and false otherwise.
 *
 * Note that uclamp_min will be clamped to uclamp_max if uclamp_min
 * > uclamp_max.
 */
static inline bool rt_task_fits_capacity(struct task_struct *p, int cpu)
{
	unsigned int min_cap;
	unsigned int max_cap;
	unsigned int cpu_cap;

	/* Only heterogeneous systems can benefit from this check */
	if (!static_branch_unlikely(&sched_asym_cpucapacity))
		return true;

	min_cap = uclamp_eff_value(p, UCLAMP_MIN);
	max_cap = uclamp_eff_value(p, UCLAMP_MAX);

	cpu_cap = capacity_orig_of(cpu);

	return cpu_cap >= min(min_cap, max_cap);
}
#else
static inline bool rt_task_fits_capacity(struct task_struct *p, int cpu)
{
	return true;
}
#endif

#ifdef CONFIG_RT_GROUP_SCHED

static inline u64 sched_rt_runtime(struct rt_rq *rt_rq)
{
	if (!rt_rq->tg)
		return RUNTIME_INF;

	return rt_rq->rt_runtime;
}

static inline u64 sched_rt_period(struct rt_rq *rt_rq)
{
	return ktime_to_ns(rt_rq->tg->rt_bandwidth.rt_period);
}

typedef struct task_group *rt_rq_iter_t;

static inline struct task_group *next_task_group(struct task_group *tg)
{
	do {
		tg = list_entry_rcu(tg->list.next,
			typeof(struct task_group), list);
	} while (&tg->list != &task_groups && task_group_is_autogroup(tg));

	if (&tg->list == &task_groups)
		tg = NULL;

	return tg;
}

#define for_each_rt_rq(rt_rq, iter, rq)					\
	for (iter = container_of(&task_groups, typeof(*iter), list);	\
		(iter = next_task_group(iter)) &&			\
		(rt_rq = iter->rt_rq[cpu_of(rq)]);)

#define for_each_sched_rt_entity(rt_se) \
	for (; rt_se; rt_se = rt_se->parent)

static inline struct rt_rq *group_rt_rq(struct sched_rt_entity *rt_se)
{
	return rt_se->my_q;
}

static void enqueue_rt_entity(struct sched_rt_entity *rt_se, unsigned int flags);
static void dequeue_rt_entity(struct sched_rt_entity *rt_se, unsigned int flags);

static void sched_rt_rq_enqueue(struct rt_rq *rt_rq)
{
	struct task_struct *curr = rq_of_rt_rq(rt_rq)->curr;
	struct rq *rq = rq_of_rt_rq(rt_rq);
	struct sched_rt_entity *rt_se;

	int cpu = cpu_of(rq);

	rt_se = rt_rq->tg->rt_se[cpu];

	if (rt_rq->rt_nr_running) {
		if (!rt_se)
			enqueue_top_rt_rq(rt_rq);
		else if (!on_rt_rq(rt_se))
			enqueue_rt_entity(rt_se, 0);

		if (rt_rq->highest_prio.curr < curr->prio)
			resched_curr(rq);
	}
}

static void sched_rt_rq_dequeue(struct rt_rq *rt_rq)
{
	struct sched_rt_entity *rt_se;
	int cpu = cpu_of(rq_of_rt_rq(rt_rq));

	rt_se = rt_rq->tg->rt_se[cpu];

	if (!rt_se) {
		dequeue_top_rt_rq(rt_rq);
		/* Kick cpufreq (see the comment in kernel/sched/sched.h). */
		cpufreq_update_util(rq_of_rt_rq(rt_rq), 0);
	}
	else if (on_rt_rq(rt_se))
		dequeue_rt_entity(rt_se, 0);
}

static inline int rt_rq_throttled(struct rt_rq *rt_rq)
{
	return rt_rq->rt_throttled && !rt_rq->rt_nr_boosted;
}

static int rt_se_boosted(struct sched_rt_entity *rt_se)
{
	struct rt_rq *rt_rq = group_rt_rq(rt_se);
	struct task_struct *p;

	if (rt_rq)
		return !!rt_rq->rt_nr_boosted;

	p = rt_task_of(rt_se);
	return p->prio != p->normal_prio;
}

#ifdef CONFIG_SMP
static inline const struct cpumask *sched_rt_period_mask(void)
{
	return this_rq()->rd->span;
}
#else
static inline const struct cpumask *sched_rt_period_mask(void)
{
	return cpu_online_mask;
}
#endif

static inline
struct rt_rq *sched_rt_period_rt_rq(struct rt_bandwidth *rt_b, int cpu)
{
	return container_of(rt_b, struct task_group, rt_bandwidth)->rt_rq[cpu];
}

static inline struct rt_bandwidth *sched_rt_bandwidth(struct rt_rq *rt_rq)
{
	return &rt_rq->tg->rt_bandwidth;
}

#else /* !CONFIG_RT_GROUP_SCHED */

static inline u64 sched_rt_runtime(struct rt_rq *rt_rq)
{
	return rt_rq->rt_runtime;
}

static inline u64 sched_rt_period(struct rt_rq *rt_rq)
{
	return ktime_to_ns(def_rt_bandwidth.rt_period);
}

typedef struct rt_rq *rt_rq_iter_t;

#define for_each_rt_rq(rt_rq, iter, rq) \
	for ((void) iter, rt_rq = &rq->rt; rt_rq; rt_rq = NULL)

#define for_each_sched_rt_entity(rt_se) \
	for (; rt_se; rt_se = NULL)

static inline struct rt_rq *group_rt_rq(struct sched_rt_entity *rt_se)
{
	return NULL;
}

static inline void sched_rt_rq_enqueue(struct rt_rq *rt_rq)
{
	struct rq *rq = rq_of_rt_rq(rt_rq);

	if (!rt_rq->rt_nr_running)
		return;

	enqueue_top_rt_rq(rt_rq);
	resched_curr(rq);
}

static inline void sched_rt_rq_dequeue(struct rt_rq *rt_rq)
{
	dequeue_top_rt_rq(rt_rq);
}

static inline int rt_rq_throttled(struct rt_rq *rt_rq)
{
	return rt_rq->rt_throttled;
}

static inline const struct cpumask *sched_rt_period_mask(void)
{
	return cpu_online_mask;
}

static inline
struct rt_rq *sched_rt_period_rt_rq(struct rt_bandwidth *rt_b, int cpu)
{
	return &cpu_rq(cpu)->rt;
}

static inline struct rt_bandwidth *sched_rt_bandwidth(struct rt_rq *rt_rq)
{
	return &def_rt_bandwidth;
}

#endif /* CONFIG_RT_GROUP_SCHED */

bool sched_rt_bandwidth_account(struct rt_rq *rt_rq)
{
	struct rt_bandwidth *rt_b = sched_rt_bandwidth(rt_rq);

	return (hrtimer_active(&rt_b->rt_period_timer) ||
		rt_rq->rt_time < rt_b->rt_runtime);
}

#ifdef CONFIG_SMP
/*
 * We ran out of runtime, see if we can borrow some from our neighbours.
 */
static void do_balance_runtime(struct rt_rq *rt_rq)
{
	struct rt_bandwidth *rt_b = sched_rt_bandwidth(rt_rq);
	struct root_domain *rd = rq_of_rt_rq(rt_rq)->rd;
	int i, weight;
	u64 rt_period;

	weight = cpumask_weight(rd->span);

	raw_spin_lock(&rt_b->rt_runtime_lock);
	rt_period = ktime_to_ns(rt_b->rt_period);
	for_each_cpu(i, rd->span) {
		struct rt_rq *iter = sched_rt_period_rt_rq(rt_b, i);
		s64 diff;

		if (iter == rt_rq)
			continue;

		raw_spin_lock(&iter->rt_runtime_lock);
		/*
		 * Either all rqs have inf runtime and there's nothing to steal
		 * or __disable_runtime() below sets a specific rq to inf to
		 * indicate its been disabled and disalow stealing.
		 */
		if (iter->rt_runtime == RUNTIME_INF)
			goto next;

		/*
		 * From runqueues with spare time, take 1/n part of their
		 * spare time, but no more than our period.
		 */
		diff = iter->rt_runtime - iter->rt_time;
		if (diff > 0) {
			diff = div_u64((u64)diff, weight);
			if (rt_rq->rt_runtime + diff > rt_period)
				diff = rt_period - rt_rq->rt_runtime;
			iter->rt_runtime -= diff;
			rt_rq->rt_runtime += diff;
			if (rt_rq->rt_runtime == rt_period) {
				raw_spin_unlock(&iter->rt_runtime_lock);
				break;
			}
		}
next:
		raw_spin_unlock(&iter->rt_runtime_lock);
	}
	raw_spin_unlock(&rt_b->rt_runtime_lock);
}

/*
 * Ensure this RQ takes back all the runtime it lend to its neighbours.
 */
static void __disable_runtime(struct rq *rq)
{
	struct root_domain *rd = rq->rd;
	rt_rq_iter_t iter;
	struct rt_rq *rt_rq;

	if (unlikely(!scheduler_running))
		return;

	for_each_rt_rq(rt_rq, iter, rq) {
		struct rt_bandwidth *rt_b = sched_rt_bandwidth(rt_rq);
		s64 want;
		int i;

		raw_spin_lock(&rt_b->rt_runtime_lock);
		raw_spin_lock(&rt_rq->rt_runtime_lock);
		/*
		 * Either we're all inf and nobody needs to borrow, or we're
		 * already disabled and thus have nothing to do, or we have
		 * exactly the right amount of runtime to take out.
		 */
		if (rt_rq->rt_runtime == RUNTIME_INF ||
				rt_rq->rt_runtime == rt_b->rt_runtime)
			goto balanced;
		raw_spin_unlock(&rt_rq->rt_runtime_lock);

		/*
		 * Calculate the difference between what we started out with
		 * and what we current have, that's the amount of runtime
		 * we lend and now have to reclaim.
		 */
		want = rt_b->rt_runtime - rt_rq->rt_runtime;

		/*
		 * Greedy reclaim, take back as much as we can.
		 */
		for_each_cpu(i, rd->span) {
			struct rt_rq *iter = sched_rt_period_rt_rq(rt_b, i);
			s64 diff;

			/*
			 * Can't reclaim from ourselves or disabled runqueues.
			 */
			if (iter == rt_rq || iter->rt_runtime == RUNTIME_INF)
				continue;

			raw_spin_lock(&iter->rt_runtime_lock);
			if (want > 0) {
				diff = min_t(s64, iter->rt_runtime, want);
				iter->rt_runtime -= diff;
				want -= diff;
			} else {
				iter->rt_runtime -= want;
				want -= want;
			}
			raw_spin_unlock(&iter->rt_runtime_lock);

			if (!want)
				break;
		}

		raw_spin_lock(&rt_rq->rt_runtime_lock);
		/*
		 * We cannot be left wanting - that would mean some runtime
		 * leaked out of the system.
		 */
		BUG_ON(want);
balanced:
		/*
		 * Disable all the borrow logic by pretending we have inf
		 * runtime - in which case borrowing doesn't make sense.
		 */
		rt_rq->rt_runtime = RUNTIME_INF;
		rt_rq->rt_throttled = 0;
		raw_spin_unlock(&rt_rq->rt_runtime_lock);
		raw_spin_unlock(&rt_b->rt_runtime_lock);

		/* Make rt_rq available for pick_next_task() */
		sched_rt_rq_enqueue(rt_rq);
	}
}

static void __enable_runtime(struct rq *rq)
{
	rt_rq_iter_t iter;
	struct rt_rq *rt_rq;

	if (unlikely(!scheduler_running))
		return;

	/*
	 * Reset each runqueue's bandwidth settings
	 */
	for_each_rt_rq(rt_rq, iter, rq) {
		struct rt_bandwidth *rt_b = sched_rt_bandwidth(rt_rq);

		raw_spin_lock(&rt_b->rt_runtime_lock);
		raw_spin_lock(&rt_rq->rt_runtime_lock);
		rt_rq->rt_runtime = rt_b->rt_runtime;
		rt_rq->rt_time = 0;
		rt_rq->rt_throttled = 0;
		raw_spin_unlock(&rt_rq->rt_runtime_lock);
		raw_spin_unlock(&rt_b->rt_runtime_lock);
	}
}

static void balance_runtime(struct rt_rq *rt_rq)
{
	if (!sched_feat(RT_RUNTIME_SHARE))
		return;

	if (rt_rq->rt_time > rt_rq->rt_runtime) {
		raw_spin_unlock(&rt_rq->rt_runtime_lock);
		do_balance_runtime(rt_rq);
		raw_spin_lock(&rt_rq->rt_runtime_lock);
	}
}
#else /* !CONFIG_SMP */
static inline void balance_runtime(struct rt_rq *rt_rq) {}
#endif /* CONFIG_SMP */

static int do_sched_rt_period_timer(struct rt_bandwidth *rt_b, int overrun)
{
	int i, idle = 1, throttled = 0;
	const struct cpumask *span;

	span = sched_rt_period_mask();
#ifdef CONFIG_RT_GROUP_SCHED
	/*
	 * FIXME: isolated CPUs should really leave the root task group,
	 * whether they are isolcpus or were isolated via cpusets, lest
	 * the timer run on a CPU which does not service all runqueues,
	 * potentially leaving other CPUs indefinitely throttled.  If
	 * isolation is really required, the user will turn the throttle
	 * off to kill the perturbations it causes anyway.  Meanwhile,
	 * this maintains functionality for boot and/or troubleshooting.
	 */
	if (rt_b == &root_task_group.rt_bandwidth)
		span = cpu_online_mask;
#endif
	for_each_cpu(i, span) {
		int enqueue = 0;
		struct rt_rq *rt_rq = sched_rt_period_rt_rq(rt_b, i);
		struct rq *rq = rq_of_rt_rq(rt_rq);
		int skip;

		/*
		 * When span == cpu_online_mask, taking each rq->lock
		 * can be time-consuming. Try to avoid it when possible.
		 */
		raw_spin_lock(&rt_rq->rt_runtime_lock);
		if (!sched_feat(RT_RUNTIME_SHARE) && rt_rq->rt_runtime != RUNTIME_INF)
			rt_rq->rt_runtime = rt_b->rt_runtime;
		skip = !rt_rq->rt_time && !rt_rq->rt_nr_running;
		raw_spin_unlock(&rt_rq->rt_runtime_lock);
		if (skip)
			continue;

		raw_spin_lock(&rq->lock);
		update_rq_clock(rq);

		if (rt_rq->rt_time) {
			u64 runtime;

			raw_spin_lock(&rt_rq->rt_runtime_lock);
			if (rt_rq->rt_throttled)
				balance_runtime(rt_rq);
			runtime = rt_rq->rt_runtime;
			rt_rq->rt_time -= min(rt_rq->rt_time, overrun*runtime);
			if (rt_rq->rt_throttled && rt_rq->rt_time < runtime) {
				rt_rq->rt_throttled = 0;
				enqueue = 1;

				/*
				 * When we're idle and a woken (rt) task is
				 * throttled check_preempt_curr() will set
				 * skip_update and the time between the wakeup
				 * and this unthrottle will get accounted as
				 * 'runtime'.
				 */
				if (rt_rq->rt_nr_running && rq->curr == rq->idle)
					rq_clock_cancel_skipupdate(rq);
			}
			if (rt_rq->rt_time || rt_rq->rt_nr_running)
				idle = 0;
			raw_spin_unlock(&rt_rq->rt_runtime_lock);
		} else if (rt_rq->rt_nr_running) {
			idle = 0;
			if (!rt_rq_throttled(rt_rq))
				enqueue = 1;
		}
		if (rt_rq->rt_throttled)
			throttled = 1;

		if (enqueue)
			sched_rt_rq_enqueue(rt_rq);
		raw_spin_unlock(&rq->lock);
	}

	if (!throttled && (!rt_bandwidth_enabled() || rt_b->rt_runtime == RUNTIME_INF))
		return 1;

	return idle;
}

static inline int rt_se_prio(struct sched_rt_entity *rt_se)
{
#ifdef CONFIG_RT_GROUP_SCHED
	struct rt_rq *rt_rq = group_rt_rq(rt_se);

	if (rt_rq)
		return rt_rq->highest_prio.curr;
#endif

	return rt_task_of(rt_se)->prio;
}

static int sched_rt_runtime_exceeded(struct rt_rq *rt_rq)
{
	u64 runtime = sched_rt_runtime(rt_rq);

	if (rt_rq->rt_throttled)
		return rt_rq_throttled(rt_rq);

	if (runtime >= sched_rt_period(rt_rq))
		return 0;

	balance_runtime(rt_rq);
	runtime = sched_rt_runtime(rt_rq);
	if (runtime == RUNTIME_INF)
		return 0;

	if (rt_rq->rt_time > runtime) {
		struct rt_bandwidth *rt_b = sched_rt_bandwidth(rt_rq);

		/*
		 * Don't actually throttle groups that have no runtime assigned
		 * but accrue some time due to boosting.
		 */
		if (likely(rt_b->rt_runtime)) {
			rt_rq->rt_throttled = 1;
			printk_deferred_once("sched: RT throttling activated\n");
		} else {
			/*
			 * In case we did anyway, make it go away,
			 * replenishment is a joke, since it will replenish us
			 * with exactly 0 ns.
			 */
			rt_rq->rt_time = 0;
		}

		if (rt_rq_throttled(rt_rq)) {
			sched_rt_rq_dequeue(rt_rq);
			return 1;
		}
	}

	return 0;
}

/*
 * Update the current task's runtime statistics. Skip current tasks that
 * are not in our scheduling class.
 */
static void update_curr_rt(struct rq *rq)
{
	struct task_struct *curr = rq->curr;
	struct sched_rt_entity *rt_se = &curr->rt;
	u64 delta_exec;
	u64 now;

	if (curr->sched_class != &rt_sched_class)
		return;

	now = rq_clock_task(rq);
	delta_exec = now - curr->se.exec_start;
	if (unlikely((s64)delta_exec <= 0))
		return;

	schedstat_set(curr->se.statistics.exec_max,
		      max(curr->se.statistics.exec_max, delta_exec));

	curr->se.sum_exec_runtime += delta_exec;
	account_group_exec_runtime(curr, delta_exec);

	curr->se.exec_start = now;
	cgroup_account_cputime(curr, delta_exec);

	if (!rt_bandwidth_enabled())
		return;

	for_each_sched_rt_entity(rt_se) {
		struct rt_rq *rt_rq = rt_rq_of_se(rt_se);

		if (sched_rt_runtime(rt_rq) != RUNTIME_INF) {
			raw_spin_lock(&rt_rq->rt_runtime_lock);
			rt_rq->rt_time += delta_exec;
			if (sched_rt_runtime_exceeded(rt_rq))
				resched_curr(rq);
			raw_spin_unlock(&rt_rq->rt_runtime_lock);
		}
	}
}

static void
dequeue_top_rt_rq(struct rt_rq *rt_rq)
{
	struct rq *rq = rq_of_rt_rq(rt_rq);

	BUG_ON(&rq->rt != rt_rq);

	if (!rt_rq->rt_queued)
		return;

	BUG_ON(!rq->nr_running);

	sub_nr_running(rq, rt_rq->rt_nr_running);
	rt_rq->rt_queued = 0;

}

static void
enqueue_top_rt_rq(struct rt_rq *rt_rq)
{
	struct rq *rq = rq_of_rt_rq(rt_rq);

	BUG_ON(&rq->rt != rt_rq);

	if (rt_rq->rt_queued)
		return;

	if (rt_rq_throttled(rt_rq))
		return;

	if (rt_rq->rt_nr_running) {
		add_nr_running(rq, rt_rq->rt_nr_running);
		rt_rq->rt_queued = 1;
	}

	/* Kick cpufreq (see the comment in kernel/sched/sched.h). */
	cpufreq_update_util(rq, 0);
}

#if defined CONFIG_SMP

static void
inc_rt_prio_smp(struct rt_rq *rt_rq, int prio, int prev_prio)
{
	struct rq *rq = rq_of_rt_rq(rt_rq);

#ifdef CONFIG_RT_GROUP_SCHED
	/*
	 * Change rq's cpupri only if rt_rq is the top queue.
	 */
	if (&rq->rt != rt_rq)
		return;
#endif
	if (rq->online && prio < prev_prio)
		cpupri_set(&rq->rd->cpupri, rq->cpu, prio);
}

static void
dec_rt_prio_smp(struct rt_rq *rt_rq, int prio, int prev_prio)
{
	struct rq *rq = rq_of_rt_rq(rt_rq);

#ifdef CONFIG_RT_GROUP_SCHED
	/*
	 * Change rq's cpupri only if rt_rq is the top queue.
	 */
	if (&rq->rt != rt_rq)
		return;
#endif
	if (rq->online && rt_rq->highest_prio.curr != prev_prio)
		cpupri_set(&rq->rd->cpupri, rq->cpu, rt_rq->highest_prio.curr);
}

#else /* CONFIG_SMP */

static inline
void inc_rt_prio_smp(struct rt_rq *rt_rq, int prio, int prev_prio) {}
static inline
void dec_rt_prio_smp(struct rt_rq *rt_rq, int prio, int prev_prio) {}

#endif /* CONFIG_SMP */

#if defined CONFIG_SMP || defined CONFIG_RT_GROUP_SCHED
static void
inc_rt_prio(struct rt_rq *rt_rq, int prio)
{
	int prev_prio = rt_rq->highest_prio.curr;

	if (prio < prev_prio)
		rt_rq->highest_prio.curr = prio;

	inc_rt_prio_smp(rt_rq, prio, prev_prio);
}

static void
dec_rt_prio(struct rt_rq *rt_rq, int prio)
{
	int prev_prio = rt_rq->highest_prio.curr;

	if (rt_rq->rt_nr_running) {

		WARN_ON(prio < prev_prio);

		/*
		 * This may have been our highest task, and therefore
		 * we may have some recomputation to do
		 */
		if (prio == prev_prio) {
			struct rt_prio_array *array = &rt_rq->active;

			rt_rq->highest_prio.curr =
				sched_find_first_bit(array->bitmap);
		}

	} else {
		rt_rq->highest_prio.curr = MAX_RT_PRIO-1;
	}

	dec_rt_prio_smp(rt_rq, prio, prev_prio);
}

#else

static inline void inc_rt_prio(struct rt_rq *rt_rq, int prio) {}
static inline void dec_rt_prio(struct rt_rq *rt_rq, int prio) {}

#endif /* CONFIG_SMP || CONFIG_RT_GROUP_SCHED */

#ifdef CONFIG_RT_GROUP_SCHED

static void
inc_rt_group(struct sched_rt_entity *rt_se, struct rt_rq *rt_rq)
{
	if (rt_se_boosted(rt_se))
		rt_rq->rt_nr_boosted++;

	if (rt_rq->tg)
		start_rt_bandwidth(&rt_rq->tg->rt_bandwidth);
}

static void
dec_rt_group(struct sched_rt_entity *rt_se, struct rt_rq *rt_rq)
{
	if (rt_se_boosted(rt_se))
		rt_rq->rt_nr_boosted--;

	WARN_ON(!rt_rq->rt_nr_running && rt_rq->rt_nr_boosted);
}

#else /* CONFIG_RT_GROUP_SCHED */

static void
inc_rt_group(struct sched_rt_entity *rt_se, struct rt_rq *rt_rq)
{
	start_rt_bandwidth(&def_rt_bandwidth);
}

static inline
void dec_rt_group(struct sched_rt_entity *rt_se, struct rt_rq *rt_rq) {}

#endif /* CONFIG_RT_GROUP_SCHED */

static inline
unsigned int rt_se_nr_running(struct sched_rt_entity *rt_se)
{
	struct rt_rq *group_rq = group_rt_rq(rt_se);

	if (group_rq)
		return group_rq->rt_nr_running;
	else
		return 1;
}

static inline
unsigned int rt_se_rr_nr_running(struct sched_rt_entity *rt_se)
{
	struct rt_rq *group_rq = group_rt_rq(rt_se);
	struct task_struct *tsk;

	if (group_rq)
		return group_rq->rr_nr_running;

	tsk = rt_task_of(rt_se);

	return (tsk->policy == SCHED_RR) ? 1 : 0;
}

static inline
void inc_rt_tasks(struct sched_rt_entity *rt_se, struct rt_rq *rt_rq)
{
	int prio = rt_se_prio(rt_se);

	WARN_ON(!rt_prio(prio));
	rt_rq->rt_nr_running += rt_se_nr_running(rt_se);
	rt_rq->rr_nr_running += rt_se_rr_nr_running(rt_se);

	inc_rt_prio(rt_rq, prio);
	inc_rt_migration(rt_se, rt_rq);
	inc_rt_group(rt_se, rt_rq);
}

static inline
void dec_rt_tasks(struct sched_rt_entity *rt_se, struct rt_rq *rt_rq)
{
	WARN_ON(!rt_prio(rt_se_prio(rt_se)));
	WARN_ON(!rt_rq->rt_nr_running);
	rt_rq->rt_nr_running -= rt_se_nr_running(rt_se);
	rt_rq->rr_nr_running -= rt_se_rr_nr_running(rt_se);

	dec_rt_prio(rt_rq, rt_se_prio(rt_se));
	dec_rt_migration(rt_se, rt_rq);
	dec_rt_group(rt_se, rt_rq);
}

/*
 * Change rt_se->run_list location unless SAVE && !MOVE
 *
 * assumes ENQUEUE/DEQUEUE flags match
 */
static inline bool move_entity(unsigned int flags)
{
	if ((flags & (DEQUEUE_SAVE | DEQUEUE_MOVE)) == DEQUEUE_SAVE)
		return false;

	return true;
}

static void __delist_rt_entity(struct sched_rt_entity *rt_se, struct rt_prio_array *array)
{
	list_del_init(&rt_se->run_list);

	if (list_empty(array->queue + rt_se_prio(rt_se)))
		__clear_bit(rt_se_prio(rt_se), array->bitmap);

	rt_se->on_list = 0;
}

static void __enqueue_rt_entity(struct sched_rt_entity *rt_se, unsigned int flags)
{
	struct rt_rq *rt_rq = rt_rq_of_se(rt_se);
	struct rt_prio_array *array = &rt_rq->active;
	struct rt_rq *group_rq = group_rt_rq(rt_se);
	struct list_head *queue = array->queue + rt_se_prio(rt_se);

	/*
	 * Don't enqueue the group if its throttled, or when empty.
	 * The latter is a consequence of the former when a child group
	 * get throttled and the current group doesn't have any other
	 * active members.
	 */
	if (group_rq && (rt_rq_throttled(group_rq) || !group_rq->rt_nr_running)) {
		if (rt_se->on_list)
			__delist_rt_entity(rt_se, array);
		return;
	}

	if (move_entity(flags)) {
		WARN_ON_ONCE(rt_se->on_list);
		if (flags & ENQUEUE_HEAD)
			list_add(&rt_se->run_list, queue);
		else
			list_add_tail(&rt_se->run_list, queue);

		__set_bit(rt_se_prio(rt_se), array->bitmap);
		rt_se->on_list = 1;
	}
	rt_se->on_rq = 1;

	inc_rt_tasks(rt_se, rt_rq);
}

static void __dequeue_rt_entity(struct sched_rt_entity *rt_se, unsigned int flags)
{
	struct rt_rq *rt_rq = rt_rq_of_se(rt_se);
	struct rt_prio_array *array = &rt_rq->active;

	if (move_entity(flags)) {
		WARN_ON_ONCE(!rt_se->on_list);
		__delist_rt_entity(rt_se, array);
	}
	rt_se->on_rq = 0;

	dec_rt_tasks(rt_se, rt_rq);
}

/*
 * Because the prio of an upper entry depends on the lower
 * entries, we must remove entries top - down.
 */
static void dequeue_rt_stack(struct sched_rt_entity *rt_se, unsigned int flags)
{
	struct sched_rt_entity *back = NULL;

	for_each_sched_rt_entity(rt_se) {
		rt_se->back = back;
		back = rt_se;
	}

	dequeue_top_rt_rq(rt_rq_of_se(back));

	for (rt_se = back; rt_se; rt_se = rt_se->back) {
		if (on_rt_rq(rt_se))
			__dequeue_rt_entity(rt_se, flags);
	}
}

static void enqueue_rt_entity(struct sched_rt_entity *rt_se, unsigned int flags)
{
	struct rq *rq = rq_of_rt_se(rt_se);

	dequeue_rt_stack(rt_se, flags);
	for_each_sched_rt_entity(rt_se)
		__enqueue_rt_entity(rt_se, flags);
	enqueue_top_rt_rq(&rq->rt);
}

static void dequeue_rt_entity(struct sched_rt_entity *rt_se, unsigned int flags)
{
	struct rq *rq = rq_of_rt_se(rt_se);

	dequeue_rt_stack(rt_se, flags);

	for_each_sched_rt_entity(rt_se) {
		struct rt_rq *rt_rq = group_rt_rq(rt_se);

		if (rt_rq && rt_rq->rt_nr_running)
			__enqueue_rt_entity(rt_se, flags);
	}
	enqueue_top_rt_rq(&rq->rt);
}

/*
 * Adding/removing a task to/from a priority array:
 */
static void
enqueue_task_rt(struct rq *rq, struct task_struct *p, int flags)
{
	struct sched_rt_entity *rt_se = &p->rt;

	if (flags & ENQUEUE_WAKEUP)
		rt_se->timeout = 0;

	enqueue_rt_entity(rt_se, flags);

	if (!task_current(rq, p) && p->nr_cpus_allowed > 1)
		enqueue_pushable_task(rq, p);
}

static void dequeue_task_rt(struct rq *rq, struct task_struct *p, int flags)
{
	struct sched_rt_entity *rt_se = &p->rt;

	update_curr_rt(rq);
	dequeue_rt_entity(rt_se, flags);

	dequeue_pushable_task(rq, p);
}

/*
 * Put task to the head or the end of the run list without the overhead of
 * dequeue followed by enqueue.
 */
static void
requeue_rt_entity(struct rt_rq *rt_rq, struct sched_rt_entity *rt_se, int head)
{
	if (on_rt_rq(rt_se)) {
		struct rt_prio_array *array = &rt_rq->active;
		struct list_head *queue = array->queue + rt_se_prio(rt_se);

		if (head)
			list_move(&rt_se->run_list, queue);
		else
			list_move_tail(&rt_se->run_list, queue);
	}
}

static void requeue_task_rt(struct rq *rq, struct task_struct *p, int head)
{
	struct sched_rt_entity *rt_se = &p->rt;
	struct rt_rq *rt_rq;

	for_each_sched_rt_entity(rt_se) {
		rt_rq = rt_rq_of_se(rt_se);
		requeue_rt_entity(rt_rq, rt_se, head);
	}
}

static void yield_task_rt(struct rq *rq)
{
	requeue_task_rt(rq, rq->curr, 0);
}

#ifdef CONFIG_SMP
static int find_lowest_rq(struct task_struct *task);

static int
select_task_rq_rt(struct task_struct *p, int cpu, int flags)
{
	struct task_struct *curr;
	struct rq *rq;
	bool test;

	/* For anything but wake ups, just return the task_cpu */
	if (!(flags & (WF_TTWU | WF_FORK)))
		goto out;

	rq = cpu_rq(cpu);

	rcu_read_lock();
	curr = READ_ONCE(rq->curr); /* unlocked access */

	/*
	 * If the current task on @p's runqueue is an RT task, then
	 * try to see if we can wake this RT task up on another
	 * runqueue. Otherwise simply start this RT task
	 * on its current runqueue.
	 *
	 * We want to avoid overloading runqueues. If the woken
	 * task is a higher priority, then it will stay on this CPU
	 * and the lower prio task should be moved to another CPU.
	 * Even though this will probably make the lower prio task
	 * lose its cache, we do not want to bounce a higher task
	 * around just because it gave up its CPU, perhaps for a
	 * lock?
	 *
	 * For equal prio tasks, we just let the scheduler sort it out.
	 *
	 * Otherwise, just let it ride on the affined RQ and the
	 * post-schedule router will push the preempted task away
	 *
	 * This test is optimistic, if we get it wrong the load-balancer
	 * will have to sort it out.
	 *
	 * We take into account the capacity of the CPU to ensure it fits the
	 * requirement of the task - which is only important on heterogeneous
	 * systems like big.LITTLE.
	 */
	test = curr &&
	       unlikely(rt_task(curr)) &&
	       (curr->nr_cpus_allowed < 2 || curr->prio <= p->prio);

	if (test || !rt_task_fits_capacity(p, cpu)) {
		int target = find_lowest_rq(p);

		/*
		 * Bail out if we were forcing a migration to find a better
		 * fitting CPU but our search failed.
		 */
		if (!test && target != -1 && !rt_task_fits_capacity(p, target))
			goto out_unlock;

		/*
		 * Don't bother moving it if the destination CPU is
		 * not running a lower priority task.
		 */
		if (target != -1 &&
		    p->prio < cpu_rq(target)->rt.highest_prio.curr)
			cpu = target;
	}

out_unlock:
	rcu_read_unlock();

out:
	return cpu;
}

static void check_preempt_equal_prio(struct rq *rq, struct task_struct *p)
{
	/*
	 * Current can't be migrated, useless to reschedule,
	 * let's hope p can move out.
	 */
	if (rq->curr->nr_cpus_allowed == 1 ||
	    !cpupri_find(&rq->rd->cpupri, rq->curr, NULL))
		return;

	/*
	 * p is migratable, so let's not schedule it and
	 * see if it is pushed or pulled somewhere else.
	 */
	if (p->nr_cpus_allowed != 1 &&
	    cpupri_find(&rq->rd->cpupri, p, NULL))
		return;

	/*
	 * There appear to be other CPUs that can accept
	 * the current task but none can run 'p', so lets reschedule
	 * to try and push the current task away:
	 */
	requeue_task_rt(rq, p, 1);
	resched_curr(rq);
}

static int balance_rt(struct rq *rq, struct task_struct *p, struct rq_flags *rf)
{
	if (!on_rt_rq(&p->rt) && need_pull_rt_task(rq, p)) {
		/*
		 * This is OK, because current is on_cpu, which avoids it being
		 * picked for load-balance and preemption/IRQs are still
		 * disabled avoiding further scheduler activity on it and we've
		 * not yet started the picking loop.
		 */
		rq_unpin_lock(rq, rf);
		pull_rt_task(rq);
		rq_repin_lock(rq, rf);
	}

	return sched_stop_runnable(rq) || sched_dl_runnable(rq) || sched_rt_runnable(rq);
}
#endif /* CONFIG_SMP */

/*
 * Preempt the current task with a newly woken task if needed:
 */
static void check_preempt_curr_rt(struct rq *rq, struct task_struct *p, int flags)
{
	if (p->prio < rq->curr->prio) {
		resched_curr(rq);
		return;
	}

#ifdef CONFIG_SMP
	/*
	 * If:
	 *
	 * - the newly woken task is of equal priority to the current task
	 * - the newly woken task is non-migratable while current is migratable
	 * - current will be preempted on the next reschedule
	 *
	 * we should check to see if current can readily move to a different
	 * cpu.  If so, we will reschedule to allow the push logic to try
	 * to move current somewhere else, making room for our non-migratable
	 * task.
	 */
	if (p->prio == rq->curr->prio && !test_tsk_need_resched(rq->curr))
		check_preempt_equal_prio(rq, p);
#endif
}

static inline void set_next_task_rt(struct rq *rq, struct task_struct *p, bool first)
{
	p->se.exec_start = rq_clock_task(rq);

	/* The running task is never eligible for pushing */
	dequeue_pushable_task(rq, p);

	if (!first)
		return;

	/*
	 * If prev task was rt, put_prev_task() has already updated the
	 * utilization. We only care of the case where we start to schedule a
	 * rt task
	 */
	if (rq->curr->sched_class != &rt_sched_class)
		update_rt_rq_load_avg(rq_clock_pelt(rq), rq, 0);

	rt_queue_push_tasks(rq);
}

static struct sched_rt_entity *pick_next_rt_entity(struct rq *rq,
						   struct rt_rq *rt_rq)
{
	struct rt_prio_array *array = &rt_rq->active;
	struct sched_rt_entity *next = NULL;
	struct list_head *queue;
	int idx;

	idx = sched_find_first_bit(array->bitmap);
	BUG_ON(idx >= MAX_RT_PRIO);

	queue = array->queue + idx;
	next = list_entry(queue->next, struct sched_rt_entity, run_list);

	return next;
}

static struct task_struct *_pick_next_task_rt(struct rq *rq)
{
	struct sched_rt_entity *rt_se;
	struct rt_rq *rt_rq  = &rq->rt;

	do {
		rt_se = pick_next_rt_entity(rq, rt_rq);
		BUG_ON(!rt_se);
		rt_rq = group_rt_rq(rt_se);
	} while (rt_rq);

	return rt_task_of(rt_se);
}

static struct task_struct *pick_next_task_rt(struct rq *rq)
{
	struct task_struct *p;

	if (!sched_rt_runnable(rq))
		return NULL;

	p = _pick_next_task_rt(rq);
	set_next_task_rt(rq, p, true);
	return p;
}

static void put_prev_task_rt(struct rq *rq, struct task_struct *p)
{
	update_curr_rt(rq);

	update_rt_rq_load_avg(rq_clock_pelt(rq), rq, 1);

	/*
	 * The previous task needs to be made eligible for pushing
	 * if it is still active
	 */
	if (on_rt_rq(&p->rt) && p->nr_cpus_allowed > 1)
		enqueue_pushable_task(rq, p);
}

#ifdef CONFIG_SMP

/* Only try algorithms three times */
#define RT_MAX_TRIES 3

static int pick_rt_task(struct rq *rq, struct task_struct *p, int cpu)
{
	if (!task_running(rq, p) &&
	    cpumask_test_cpu(cpu, &p->cpus_mask))
		return 1;

	return 0;
}

/*
 * Return the highest pushable rq's task, which is suitable to be executed
 * on the CPU, NULL otherwise
 */
static struct task_struct *pick_highest_pushable_task(struct rq *rq, int cpu)
{
	struct plist_head *head = &rq->rt.pushable_tasks;
	struct task_struct *p;

	if (!has_pushable_tasks(rq))
		return NULL;

	plist_for_each_entry(p, head, pushable_tasks) {
		if (pick_rt_task(rq, p, cpu))
			return p;
	}

	return NULL;
}

static DEFINE_PER_CPU(cpumask_var_t, local_cpu_mask);

static int find_lowest_rq(struct task_struct *task)
{
	struct sched_domain *sd;
	struct cpumask *lowest_mask = this_cpu_cpumask_var_ptr(local_cpu_mask);
	int this_cpu = smp_processor_id();
	int cpu      = task_cpu(task);
	int ret;

	/* Make sure the mask is initialized first */
	if (unlikely(!lowest_mask))
		return -1;

	if (task->nr_cpus_allowed == 1)
		return -1; /* No other targets possible */

	/*
	 * If we're on asym system ensure we consider the different capacities
	 * of the CPUs when searching for the lowest_mask.
	 */
	if (static_branch_unlikely(&sched_asym_cpucapacity)) {

		ret = cpupri_find_fitness(&task_rq(task)->rd->cpupri,
					  task, lowest_mask,
					  rt_task_fits_capacity);
	} else {

		ret = cpupri_find(&task_rq(task)->rd->cpupri,
				  task, lowest_mask);
	}

	if (!ret)
		return -1; /* No targets found */

	/*
	 * At this point we have built a mask of CPUs representing the
	 * lowest priority tasks in the system.  Now we want to elect
	 * the best one based on our affinity and topology.
	 *
	 * We prioritize the last CPU that the task executed on since
	 * it is most likely cache-hot in that location.
	 */
	if (cpumask_test_cpu(cpu, lowest_mask))
		return cpu;

	/*
	 * Otherwise, we consult the sched_domains span maps to figure
	 * out which CPU is logically closest to our hot cache data.
	 */
	if (!cpumask_test_cpu(this_cpu, lowest_mask))
		this_cpu = -1; /* Skip this_cpu opt if not among lowest */

	rcu_read_lock();
	for_each_domain(cpu, sd) {
		if (sd->flags & SD_WAKE_AFFINE) {
			int best_cpu;

			/*
			 * "this_cpu" is cheaper to preempt than a
			 * remote processor.
			 */
			if (this_cpu != -1 &&
			    cpumask_test_cpu(this_cpu, sched_domain_span(sd))) {
				rcu_read_unlock();
				return this_cpu;
			}

			best_cpu = cpumask_any_and_distribute(lowest_mask,
							      sched_domain_span(sd));
			if (best_cpu < nr_cpu_ids) {
				rcu_read_unlock();
				return best_cpu;
			}
		}
	}
	rcu_read_unlock();

	/*
	 * And finally, if there were no matches within the domains
	 * just give the caller *something* to work with from the compatible
	 * locations.
	 */
	if (this_cpu != -1)
		return this_cpu;

	cpu = cpumask_any_distribute(lowest_mask);
	if (cpu < nr_cpu_ids)
		return cpu;

	return -1;
}

/* Will lock the rq it finds */
static struct rq *find_lock_lowest_rq(struct task_struct *task, struct rq *rq)
{
	struct rq *lowest_rq = NULL;
	int tries;
	int cpu;

	for (tries = 0; tries < RT_MAX_TRIES; tries++) {
		cpu = find_lowest_rq(task);

		if ((cpu == -1) || (cpu == rq->cpu))
			break;

		lowest_rq = cpu_rq(cpu);

		if (lowest_rq->rt.highest_prio.curr <= task->prio) {
			/*
			 * Target rq has tasks of equal or higher priority,
			 * retrying does not release any lock and is unlikely
			 * to yield a different result.
			 */
			lowest_rq = NULL;
			break;
		}

		/* if the prio of this runqueue changed, try again */
		if (double_lock_balance(rq, lowest_rq)) {
			/*
			 * We had to unlock the run queue. In
			 * the mean time, task could have
			 * migrated already or had its affinity changed.
			 * Also make sure that it wasn't scheduled on its rq.
			 */
			if (unlikely(task_rq(task) != rq ||
				     !cpumask_test_cpu(lowest_rq->cpu, &task->cpus_mask) ||
				     task_running(rq, task) ||
				     !rt_task(task) ||
				     !task_on_rq_queued(task))) {

				double_unlock_balance(rq, lowest_rq);
				lowest_rq = NULL;
				break;
			}
		}

		/* If this rq is still suitable use it. */
		if (lowest_rq->rt.highest_prio.curr > task->prio)
			break;

		/* try again */
		double_unlock_balance(rq, lowest_rq);
		lowest_rq = NULL;
	}

	return lowest_rq;
}

static struct task_struct *pick_next_pushable_task(struct rq *rq)
{
	struct task_struct *p;

	if (!has_pushable_tasks(rq))
		return NULL;

	p = plist_first_entry(&rq->rt.pushable_tasks,
			      struct task_struct, pushable_tasks);

	BUG_ON(rq->cpu != task_cpu(p));
	BUG_ON(task_current(rq, p));
	BUG_ON(p->nr_cpus_allowed <= 1);

	BUG_ON(!task_on_rq_queued(p));
	BUG_ON(!rt_task(p));

	return p;
}

/*
 * If the current CPU has more than one RT task, see if the non
 * running task can migrate over to a CPU that is running a task
 * of lesser priority.
 */
static int push_rt_task(struct rq *rq, bool pull)
{
	struct task_struct *next_task;
	struct rq *lowest_rq;
	int ret = 0;

	if (!rq->rt.overloaded)
		return 0;

	next_task = pick_next_pushable_task(rq);
	if (!next_task)
		return 0;

retry:
	if (is_migration_disabled(next_task)) {
		struct task_struct *push_task = NULL;
		int cpu;

		if (!pull || rq->push_busy)
			return 0;

		cpu = find_lowest_rq(rq->curr);
		if (cpu == -1 || cpu == rq->cpu)
			return 0;

		/*
		 * Given we found a CPU with lower priority than @next_task,
		 * therefore it should be running. However we cannot migrate it
		 * to this other CPU, instead attempt to push the current
		 * running task on this CPU away.
		 */
		push_task = get_push_task(rq);
		if (push_task) {
			raw_spin_unlock(&rq->lock);
			stop_one_cpu_nowait(rq->cpu, push_cpu_stop,
					    push_task, &rq->push_work);
			raw_spin_lock(&rq->lock);
		}

		return 0;
	}

	if (WARN_ON(next_task == rq->curr))
		return 0;

	/*
	 * It's possible that the next_task slipped in of
	 * higher priority than current. If that's the case
	 * just reschedule current.
	 */
	if (unlikely(next_task->prio < rq->curr->prio)) {
		resched_curr(rq);
		return 0;
	}

	/* We might release rq lock */
	get_task_struct(next_task);

	/* find_lock_lowest_rq locks the rq if found */
	lowest_rq = find_lock_lowest_rq(next_task, rq);
	if (!lowest_rq) {
		struct task_struct *task;
		/*
		 * find_lock_lowest_rq releases rq->lock
		 * so it is possible that next_task has migrated.
		 *
		 * We need to make sure that the task is still on the same
		 * run-queue and is also still the next task eligible for
		 * pushing.
		 */
		task = pick_next_pushable_task(rq);
		if (task == next_task) {
			/*
			 * The task hasn't migrated, and is still the next
			 * eligible task, but we failed to find a run-queue
			 * to push it to.  Do not retry in this case, since
			 * other CPUs will pull from us when ready.
			 */
			goto out;
		}

		if (!task)
			/* No more tasks, just exit */
			goto out;

		/*
		 * Something has shifted, try again.
		 */
		put_task_struct(next_task);
		next_task = task;
		goto retry;
	}

	deactivate_task(rq, next_task, 0);
	set_task_cpu(next_task, lowest_rq->cpu);
	activate_task(lowest_rq, next_task, 0);
	resched_curr(lowest_rq);
	ret = 1;

	double_unlock_balance(rq, lowest_rq);
out:
	put_task_struct(next_task);

	return ret;
}

static void push_rt_tasks(struct rq *rq)
{
	/* push_rt_task will return true if it moved an RT */
	while (push_rt_task(rq, false))
		;
}

#ifdef HAVE_RT_PUSH_IPI

/*
 * When a high priority task schedules out from a CPU and a lower priority
 * task is scheduled in, a check is made to see if there's any RT tasks
 * on other CPUs that are waiting to run because a higher priority RT task
 * is currently running on its CPU. In this case, the CPU with multiple RT
 * tasks queued on it (overloaded) needs to be notified that a CPU has opened
 * up that may be able to run one of its non-running queued RT tasks.
 *
 * All CPUs with overloaded RT tasks need to be notified as there is currently
 * no way to know which of these CPUs have the highest priority task waiting
 * to run. Instead of trying to take a spinlock on each of these CPUs,
 * which has shown to cause large latency when done on machines with many
 * CPUs, sending an IPI to the CPUs to have them push off the overloaded
 * RT tasks waiting to run.
 *
 * Just sending an IPI to each of the CPUs is also an issue, as on large
 * count CPU machines, this can cause an IPI storm on a CPU, especially
 * if its the only CPU with multiple RT tasks queued, and a large number
 * of CPUs scheduling a lower priority task at the same time.
 *
 * Each root domain has its own irq work function that can iterate over
 * all CPUs with RT overloaded tasks. Since all CPUs with overloaded RT
 * tassk must be checked if there's one or many CPUs that are lowering
 * their priority, there's a single irq work iterator that will try to
 * push off RT tasks that are waiting to run.
 *
 * When a CPU schedules a lower priority task, it will kick off the
 * irq work iterator that will jump to each CPU with overloaded RT tasks.
 * As it only takes the first CPU that schedules a lower priority task
 * to start the process, the rto_start variable is incremented and if
 * the atomic result is one, then that CPU will try to take the rto_lock.
 * This prevents high contention on the lock as the process handles all
 * CPUs scheduling lower priority tasks.
 *
 * All CPUs that are scheduling a lower priority task will increment the
 * rt_loop_next variable. This will make sure that the irq work iterator
 * checks all RT overloaded CPUs whenever a CPU schedules a new lower
 * priority task, even if the iterator is in the middle of a scan. Incrementing
 * the rt_loop_next will cause the iterator to perform another scan.
 *
 */
static int rto_next_cpu(struct root_domain *rd)
{
	int next;
	int cpu;

	/*
	 * When starting the IPI RT pushing, the rto_cpu is set to -1,
	 * rt_next_cpu() will simply return the first CPU found in
	 * the rto_mask.
	 *
	 * If rto_next_cpu() is called with rto_cpu is a valid CPU, it
	 * will return the next CPU found in the rto_mask.
	 *
	 * If there are no more CPUs left in the rto_mask, then a check is made
	 * against rto_loop and rto_loop_next. rto_loop is only updated with
	 * the rto_lock held, but any CPU may increment the rto_loop_next
	 * without any locking.
	 */
	for (;;) {

		/* When rto_cpu is -1 this acts like cpumask_first() */
		cpu = cpumask_next(rd->rto_cpu, rd->rto_mask);

		rd->rto_cpu = cpu;

		if (cpu < nr_cpu_ids)
			return cpu;

		rd->rto_cpu = -1;

		/*
		 * ACQUIRE ensures we see the @rto_mask changes
		 * made prior to the @next value observed.
		 *
		 * Matches WMB in rt_set_overload().
		 */
		next = atomic_read_acquire(&rd->rto_loop_next);

		if (rd->rto_loop == next)
			break;

		rd->rto_loop = next;
	}

	return -1;
}

static inline bool rto_start_trylock(atomic_t *v)
{
	return !atomic_cmpxchg_acquire(v, 0, 1);
}

static inline void rto_start_unlock(atomic_t *v)
{
	atomic_set_release(v, 0);
}

static void tell_cpu_to_push(struct rq *rq)
{
	int cpu = -1;

	/* Keep the loop going if the IPI is currently active */
	atomic_inc(&rq->rd->rto_loop_next);

	/* Only one CPU can initiate a loop at a time */
	if (!rto_start_trylock(&rq->rd->rto_loop_start))
		return;

	raw_spin_lock(&rq->rd->rto_lock);

	/*
	 * The rto_cpu is updated under the lock, if it has a valid CPU
	 * then the IPI is still running and will continue due to the
	 * update to loop_next, and nothing needs to be done here.
	 * Otherwise it is finishing up and an ipi needs to be sent.
	 */
	if (rq->rd->rto_cpu < 0)
		cpu = rto_next_cpu(rq->rd);

	raw_spin_unlock(&rq->rd->rto_lock);

	rto_start_unlock(&rq->rd->rto_loop_start);

	if (cpu >= 0) {
		/* Make sure the rd does not get freed while pushing */
		sched_get_rd(rq->rd);
		irq_work_queue_on(&rq->rd->rto_push_work, cpu);
	}
}

/* Called from hardirq context */
void rto_push_irq_work_func(struct irq_work *work)
{
	struct root_domain *rd =
		container_of(work, struct root_domain, rto_push_work);
	struct rq *rq;
	int cpu;

	rq = this_rq();

	/*
	 * We do not need to grab the lock to check for has_pushable_tasks.
	 * When it gets updated, a check is made if a push is possible.
	 */
	if (has_pushable_tasks(rq)) {
		raw_spin_lock(&rq->lock);
		while (push_rt_task(rq, true))
			;
		raw_spin_unlock(&rq->lock);
	}

	raw_spin_lock(&rd->rto_lock);

	/* Pass the IPI to the next rt overloaded queue */
	cpu = rto_next_cpu(rd);

	raw_spin_unlock(&rd->rto_lock);

	if (cpu < 0) {
		sched_put_rd(rd);
		return;
	}

	/* Try the next RT overloaded CPU */
	irq_work_queue_on(&rd->rto_push_work, cpu);
}
#endif /* HAVE_RT_PUSH_IPI */

static void pull_rt_task(struct rq *this_rq)
{
	int this_cpu = this_rq->cpu, cpu;
	bool resched = false;
	struct task_struct *p, *push_task;
	struct rq *src_rq;
	int rt_overload_count = rt_overloaded(this_rq);

	if (likely(!rt_overload_count))
		return;

	/*
	 * Match the barrier from rt_set_overloaded; this guarantees that if we
	 * see overloaded we must also see the rto_mask bit.
	 */
	smp_rmb();

	/* If we are the only overloaded CPU do nothing */
	if (rt_overload_count == 1 &&
	    cpumask_test_cpu(this_rq->cpu, this_rq->rd->rto_mask))
		return;

#ifdef HAVE_RT_PUSH_IPI
	if (sched_feat(RT_PUSH_IPI)) {
		tell_cpu_to_push(this_rq);
		return;
	}
#endif

	for_each_cpu(cpu, this_rq->rd->rto_mask) {
		if (this_cpu == cpu)
			continue;

		src_rq = cpu_rq(cpu);

		/*
		 * Don't bother taking the src_rq->lock if the next highest
		 * task is known to be lower-priority than our current task.
		 * This may look racy, but if this value is about to go
		 * logically higher, the src_rq will push this task away.
		 * And if its going logically lower, we do not care
		 */
		if (src_rq->rt.highest_prio.next >=
		    this_rq->rt.highest_prio.curr)
			continue;

		/*
		 * We can potentially drop this_rq's lock in
		 * double_lock_balance, and another CPU could
		 * alter this_rq
		 */
		push_task = NULL;
		double_lock_balance(this_rq, src_rq);

		/*
		 * We can pull only a task, which is pushable
		 * on its rq, and no others.
		 */
		p = pick_highest_pushable_task(src_rq, this_cpu);

		/*
		 * Do we have an RT task that preempts
		 * the to-be-scheduled task?
		 */
		if (p && (p->prio < this_rq->rt.highest_prio.curr)) {
			WARN_ON(p == src_rq->curr);
			WARN_ON(!task_on_rq_queued(p));

			/*
			 * There's a chance that p is higher in priority
			 * than what's currently running on its CPU.
			 * This is just that p is wakeing up and hasn't
			 * had a chance to schedule. We only pull
			 * p if it is lower in priority than the
			 * current task on the run queue
			 */
			if (p->prio < src_rq->curr->prio)
				goto skip;

			if (is_migration_disabled(p)) {
				push_task = get_push_task(src_rq);
			} else {
				deactivate_task(src_rq, p, 0);
				set_task_cpu(p, this_cpu);
				activate_task(this_rq, p, 0);
				resched = true;
			}
			/*
			 * We continue with the search, just in
			 * case there's an even higher prio task
			 * in another runqueue. (low likelihood
			 * but possible)
			 */
		}
skip:
		double_unlock_balance(this_rq, src_rq);

		if (push_task) {
			raw_spin_unlock(&this_rq->lock);
			stop_one_cpu_nowait(src_rq->cpu, push_cpu_stop,
					    push_task, &src_rq->push_work);
			raw_spin_lock(&this_rq->lock);
		}
	}

	if (resched)
		resched_curr(this_rq);
}

/*
 * If we are not running and we are not going to reschedule soon, we should
 * try to push tasks away now
 */
static void task_woken_rt(struct rq *rq, struct task_struct *p)
{
	bool need_to_push = !task_running(rq, p) &&
			    !test_tsk_need_resched(rq->curr) &&
			    p->nr_cpus_allowed > 1 &&
			    (dl_task(rq->curr) || rt_task(rq->curr)) &&
			    (rq->curr->nr_cpus_allowed < 2 ||
			     rq->curr->prio <= p->prio);

	if (need_to_push)
		push_rt_tasks(rq);
}

/* Assumes rq->lock is held */
static void rq_online_rt(struct rq *rq)
{
	if (rq->rt.overloaded)
		rt_set_overload(rq);

	__enable_runtime(rq);

	cpupri_set(&rq->rd->cpupri, rq->cpu, rq->rt.highest_prio.curr);
}

/* Assumes rq->lock is held */
static void rq_offline_rt(struct rq *rq)
{
	if (rq->rt.overloaded)
		rt_clear_overload(rq);

	__disable_runtime(rq);

	cpupri_set(&rq->rd->cpupri, rq->cpu, CPUPRI_INVALID);
}

/*
 * When switch from the rt queue, we bring ourselves to a position
 * that we might want to pull RT tasks from other runqueues.
 */
static void switched_from_rt(struct rq *rq, struct task_struct *p)
{
	/*
	 * If there are other RT tasks then we will reschedule
	 * and the scheduling of the other RT tasks will handle
	 * the balancing. But if we are the last RT task
	 * we may need to handle the pulling of RT tasks
	 * now.
	 */
	if (!task_on_rq_queued(p) || rq->rt.rt_nr_running)
		return;

	rt_queue_pull_task(rq);
}

void __init init_sched_rt_class(void)
{
	unsigned int i;

	for_each_possible_cpu(i) {
		zalloc_cpumask_var_node(&per_cpu(local_cpu_mask, i),
					GFP_KERNEL, cpu_to_node(i));
	}
}
#endif /* CONFIG_SMP */

/*
 * When switching a task to RT, we may overload the runqueue
 * with RT tasks. In this case we try to push them off to
 * other runqueues.
 */
static void switched_to_rt(struct rq *rq, struct task_struct *p)
{
	/*
	 * If we are already running, then there's nothing
	 * that needs to be done. But if we are not running
	 * we may need to preempt the current running task.
	 * If that current running task is also an RT task
	 * then see if we can move to another run queue.
	 */
	if (task_on_rq_queued(p) && rq->curr != p) {
#ifdef CONFIG_SMP
		if (p->nr_cpus_allowed > 1 && rq->rt.overloaded)
			rt_queue_push_tasks(rq);
#endif /* CONFIG_SMP */
		if (p->prio < rq->curr->prio && cpu_online(cpu_of(rq)))
			resched_curr(rq);
	}
}

/*
 * Priority of the task has changed. This may cause
 * us to initiate a push or pull.
 */
static void
prio_changed_rt(struct rq *rq, struct task_struct *p, int oldprio)
{
	if (!task_on_rq_queued(p))
		return;

	if (rq->curr == p) {
#ifdef CONFIG_SMP
		/*
		 * If our priority decreases while running, we
		 * may need to pull tasks to this runqueue.
		 */
		if (oldprio < p->prio)
			rt_queue_pull_task(rq);

		/*
		 * If there's a higher priority task waiting to run
		 * then reschedule.
		 */
		if (p->prio > rq->rt.highest_prio.curr)
			resched_curr(rq);
#else
		/* For UP simply resched on drop of prio */
		if (oldprio < p->prio)
			resched_curr(rq);
#endif /* CONFIG_SMP */
	} else {
		/*
		 * This task is not running, but if it is
		 * greater than the current running task
		 * then reschedule.
		 */
		if (p->prio < rq->curr->prio)
			resched_curr(rq);
	}
}

#ifdef CONFIG_POSIX_TIMERS
static void watchdog(struct rq *rq, struct task_struct *p)
{
	unsigned long soft, hard;

	/* max may change after cur was read, this will be fixed next tick */
	soft = task_rlimit(p, RLIMIT_RTTIME);
	hard = task_rlimit_max(p, RLIMIT_RTTIME);

	if (soft != RLIM_INFINITY) {
		unsigned long next;

		if (p->rt.watchdog_stamp != jiffies) {
			p->rt.timeout++;
			p->rt.watchdog_stamp = jiffies;
		}

		next = DIV_ROUND_UP(min(soft, hard), USEC_PER_SEC/HZ);
		if (p->rt.timeout > next) {
			posix_cputimers_rt_watchdog(&p->posix_cputimers,
						    p->se.sum_exec_runtime);
		}
	}
}
#else
static inline void watchdog(struct rq *rq, struct task_struct *p) { }
#endif

/*
 * scheduler tick hitting a task of our scheduling class.
 *
 * NOTE: This function can be called remotely by the tick offload that
 * goes along full dynticks. Therefore no local assumption can be made
 * and everything must be accessed through the @rq and @curr passed in
 * parameters.
 */
static void task_tick_rt(struct rq *rq, struct task_struct *p, int queued)
{
	struct sched_rt_entity *rt_se = &p->rt;

	update_curr_rt(rq);
	update_rt_rq_load_avg(rq_clock_pelt(rq), rq, 1);

	watchdog(rq, p);

	/*
	 * RR tasks need a special form of timeslice management.
	 * FIFO tasks have no timeslices.
	 */
	if (p->policy != SCHED_RR)
		return;

	if (--p->rt.time_slice)
		return;

	p->rt.time_slice = sched_rr_timeslice;

	/*
	 * Requeue to the end of queue if we (and all of our ancestors) are not
	 * the only element on the queue
	 */
	for_each_sched_rt_entity(rt_se) {
		if (rt_se->run_list.prev != rt_se->run_list.next) {
			requeue_task_rt(rq, p, 0);
			resched_curr(rq);
			return;
		}
	}
}

static unsigned int get_rr_interval_rt(struct rq *rq, struct task_struct *task)
{
	/*
	 * Time slice is 0 for SCHED_FIFO tasks
	 */
	if (task->policy == SCHED_RR)
		return sched_rr_timeslice;
	else
		return 0;
}

<<<<<<< HEAD
const struct sched_class rt_sched_class
	__section("__rt_sched_class") = {
=======
DEFINE_SCHED_CLASS(rt) = {

>>>>>>> 356006a6
	.enqueue_task		= enqueue_task_rt,
	.dequeue_task		= dequeue_task_rt,
	.yield_task		= yield_task_rt,

	.check_preempt_curr	= check_preempt_curr_rt,

	.pick_next_task		= pick_next_task_rt,
	.put_prev_task		= put_prev_task_rt,
	.set_next_task          = set_next_task_rt,

#ifdef CONFIG_SMP
	.balance		= balance_rt,
	.select_task_rq		= select_task_rq_rt,
	.set_cpus_allowed       = set_cpus_allowed_common,
	.rq_online              = rq_online_rt,
	.rq_offline             = rq_offline_rt,
	.task_woken		= task_woken_rt,
	.switched_from		= switched_from_rt,
	.find_lock_rq		= find_lock_lowest_rq,
#endif

	.task_tick		= task_tick_rt,

	.get_rr_interval	= get_rr_interval_rt,

	.prio_changed		= prio_changed_rt,
	.switched_to		= switched_to_rt,

	.update_curr		= update_curr_rt,

#ifdef CONFIG_UCLAMP_TASK
	.uclamp_enabled		= 1,
#endif
};

#ifdef CONFIG_RT_GROUP_SCHED
/*
 * Ensure that the real time constraints are schedulable.
 */
static DEFINE_MUTEX(rt_constraints_mutex);

static inline int tg_has_rt_tasks(struct task_group *tg)
{
	struct task_struct *task;
	struct css_task_iter it;
	int ret = 0;

	/*
	 * Autogroups do not have RT tasks; see autogroup_create().
	 */
	if (task_group_is_autogroup(tg))
		return 0;

	css_task_iter_start(&tg->css, 0, &it);
	while (!ret && (task = css_task_iter_next(&it)))
		ret |= rt_task(task);
	css_task_iter_end(&it);

	return ret;
}

struct rt_schedulable_data {
	struct task_group *tg;
	u64 rt_period;
	u64 rt_runtime;
};

static int tg_rt_schedulable(struct task_group *tg, void *data)
{
	struct rt_schedulable_data *d = data;
	struct task_group *child;
	unsigned long total, sum = 0;
	u64 period, runtime;

	period = ktime_to_ns(tg->rt_bandwidth.rt_period);
	runtime = tg->rt_bandwidth.rt_runtime;

	if (tg == d->tg) {
		period = d->rt_period;
		runtime = d->rt_runtime;
	}

	/*
	 * Cannot have more runtime than the period.
	 */
	if (runtime > period && runtime != RUNTIME_INF)
		return -EINVAL;

	/*
	 * Ensure we don't starve existing RT tasks if runtime turns zero.
	 */
	if (rt_bandwidth_enabled() && !runtime &&
	    tg->rt_bandwidth.rt_runtime && tg_has_rt_tasks(tg))
		return -EBUSY;

	total = to_ratio(period, runtime);

	/*
	 * Nobody can have more than the global setting allows.
	 */
	if (total > to_ratio(global_rt_period(), global_rt_runtime()))
		return -EINVAL;

	/*
	 * The sum of our children's runtime should not exceed our own.
	 */
	list_for_each_entry_rcu(child, &tg->children, siblings) {
		period = ktime_to_ns(child->rt_bandwidth.rt_period);
		runtime = child->rt_bandwidth.rt_runtime;

		if (child == d->tg) {
			period = d->rt_period;
			runtime = d->rt_runtime;
		}

		sum += to_ratio(period, runtime);
	}

	if (sum > total)
		return -EINVAL;

	return 0;
}

static int __rt_schedulable(struct task_group *tg, u64 period, u64 runtime)
{
	int ret;

	struct rt_schedulable_data data = {
		.tg = tg,
		.rt_period = period,
		.rt_runtime = runtime,
	};

	rcu_read_lock();
	ret = walk_tg_tree(tg_rt_schedulable, tg_nop, &data);
	rcu_read_unlock();

	return ret;
}

static int tg_set_rt_bandwidth(struct task_group *tg,
		u64 rt_period, u64 rt_runtime)
{
	int i, err = 0;

	/*
	 * Disallowing the root group RT runtime is BAD, it would disallow the
	 * kernel creating (and or operating) RT threads.
	 */
	if (tg == &root_task_group && rt_runtime == 0)
		return -EINVAL;

	/* No period doesn't make any sense. */
	if (rt_period == 0)
		return -EINVAL;

	/*
	 * Bound quota to defend quota against overflow during bandwidth shift.
	 */
	if (rt_runtime != RUNTIME_INF && rt_runtime > max_rt_runtime)
		return -EINVAL;

	mutex_lock(&rt_constraints_mutex);
	err = __rt_schedulable(tg, rt_period, rt_runtime);
	if (err)
		goto unlock;

	raw_spin_lock_irq(&tg->rt_bandwidth.rt_runtime_lock);
	tg->rt_bandwidth.rt_period = ns_to_ktime(rt_period);
	tg->rt_bandwidth.rt_runtime = rt_runtime;

	for_each_possible_cpu(i) {
		struct rt_rq *rt_rq = tg->rt_rq[i];

		raw_spin_lock(&rt_rq->rt_runtime_lock);
		rt_rq->rt_runtime = rt_runtime;
		raw_spin_unlock(&rt_rq->rt_runtime_lock);
	}
	raw_spin_unlock_irq(&tg->rt_bandwidth.rt_runtime_lock);
unlock:
	mutex_unlock(&rt_constraints_mutex);

	return err;
}

int sched_group_set_rt_runtime(struct task_group *tg, long rt_runtime_us)
{
	u64 rt_runtime, rt_period;

	rt_period = ktime_to_ns(tg->rt_bandwidth.rt_period);
	rt_runtime = (u64)rt_runtime_us * NSEC_PER_USEC;
	if (rt_runtime_us < 0)
		rt_runtime = RUNTIME_INF;
	else if ((u64)rt_runtime_us > U64_MAX / NSEC_PER_USEC)
		return -EINVAL;

	return tg_set_rt_bandwidth(tg, rt_period, rt_runtime);
}

long sched_group_rt_runtime(struct task_group *tg)
{
	u64 rt_runtime_us;

	if (tg->rt_bandwidth.rt_runtime == RUNTIME_INF)
		return -1;

	rt_runtime_us = tg->rt_bandwidth.rt_runtime;
	do_div(rt_runtime_us, NSEC_PER_USEC);
	return rt_runtime_us;
}

int sched_group_set_rt_period(struct task_group *tg, u64 rt_period_us)
{
	u64 rt_runtime, rt_period;

	if (rt_period_us > U64_MAX / NSEC_PER_USEC)
		return -EINVAL;

	rt_period = rt_period_us * NSEC_PER_USEC;
	rt_runtime = tg->rt_bandwidth.rt_runtime;

	return tg_set_rt_bandwidth(tg, rt_period, rt_runtime);
}

long sched_group_rt_period(struct task_group *tg)
{
	u64 rt_period_us;

	rt_period_us = ktime_to_ns(tg->rt_bandwidth.rt_period);
	do_div(rt_period_us, NSEC_PER_USEC);
	return rt_period_us;
}

static int sched_rt_global_constraints(void)
{
	int ret = 0;

	mutex_lock(&rt_constraints_mutex);
	ret = __rt_schedulable(NULL, 0, 0);
	mutex_unlock(&rt_constraints_mutex);

	return ret;
}

int sched_rt_can_attach(struct task_group *tg, struct task_struct *tsk)
{
	/* Don't accept realtime tasks when there is no way for them to run */
	if (rt_task(tsk) && tg->rt_bandwidth.rt_runtime == 0)
		return 0;

	return 1;
}

#else /* !CONFIG_RT_GROUP_SCHED */
static int sched_rt_global_constraints(void)
{
	unsigned long flags;
	int i;

	raw_spin_lock_irqsave(&def_rt_bandwidth.rt_runtime_lock, flags);
	for_each_possible_cpu(i) {
		struct rt_rq *rt_rq = &cpu_rq(i)->rt;

		raw_spin_lock(&rt_rq->rt_runtime_lock);
		rt_rq->rt_runtime = global_rt_runtime();
		raw_spin_unlock(&rt_rq->rt_runtime_lock);
	}
	raw_spin_unlock_irqrestore(&def_rt_bandwidth.rt_runtime_lock, flags);

	return 0;
}
#endif /* CONFIG_RT_GROUP_SCHED */

static int sched_rt_global_validate(void)
{
	if (sysctl_sched_rt_period <= 0)
		return -EINVAL;

	if ((sysctl_sched_rt_runtime != RUNTIME_INF) &&
		((sysctl_sched_rt_runtime > sysctl_sched_rt_period) ||
		 ((u64)sysctl_sched_rt_runtime *
			NSEC_PER_USEC > max_rt_runtime)))
		return -EINVAL;

	return 0;
}

static void sched_rt_do_global(void)
{
	def_rt_bandwidth.rt_runtime = global_rt_runtime();
	def_rt_bandwidth.rt_period = ns_to_ktime(global_rt_period());
}

int sched_rt_handler(struct ctl_table *table, int write, void *buffer,
		size_t *lenp, loff_t *ppos)
{
	int old_period, old_runtime;
	static DEFINE_MUTEX(mutex);
	int ret;

	mutex_lock(&mutex);
	old_period = sysctl_sched_rt_period;
	old_runtime = sysctl_sched_rt_runtime;

	ret = proc_dointvec(table, write, buffer, lenp, ppos);

	if (!ret && write) {
		ret = sched_rt_global_validate();
		if (ret)
			goto undo;

		ret = sched_dl_global_validate();
		if (ret)
			goto undo;

		ret = sched_rt_global_constraints();
		if (ret)
			goto undo;

		sched_rt_do_global();
		sched_dl_do_global();
	}
	if (0) {
undo:
		sysctl_sched_rt_period = old_period;
		sysctl_sched_rt_runtime = old_runtime;
	}
	mutex_unlock(&mutex);

	return ret;
}

int sched_rr_handler(struct ctl_table *table, int write, void *buffer,
		size_t *lenp, loff_t *ppos)
{
	int ret;
	static DEFINE_MUTEX(mutex);

	mutex_lock(&mutex);
	ret = proc_dointvec(table, write, buffer, lenp, ppos);
	/*
	 * Make sure that internally we keep jiffies.
	 * Also, writing zero resets the timeslice to default:
	 */
	if (!ret && write) {
		sched_rr_timeslice =
			sysctl_sched_rr_timeslice <= 0 ? RR_TIMESLICE :
			msecs_to_jiffies(sysctl_sched_rr_timeslice);
	}
	mutex_unlock(&mutex);

	return ret;
}

#ifdef CONFIG_SCHED_DEBUG
void print_rt_stats(struct seq_file *m, int cpu)
{
	rt_rq_iter_t iter;
	struct rt_rq *rt_rq;

	rcu_read_lock();
	for_each_rt_rq(rt_rq, iter, cpu_rq(cpu))
		print_rt_rq(m, cpu, rt_rq);
	rcu_read_unlock();
}
#endif /* CONFIG_SCHED_DEBUG */<|MERGE_RESOLUTION|>--- conflicted
+++ resolved
@@ -2469,13 +2469,8 @@
 		return 0;
 }
 
-<<<<<<< HEAD
-const struct sched_class rt_sched_class
-	__section("__rt_sched_class") = {
-=======
 DEFINE_SCHED_CLASS(rt) = {
 
->>>>>>> 356006a6
 	.enqueue_task		= enqueue_task_rt,
 	.dequeue_task		= dequeue_task_rt,
 	.yield_task		= yield_task_rt,
